--- conflicted
+++ resolved
@@ -60,10 +60,6 @@
 SET(BACKEND_DEVICE ${TARGET})
 message(STATUS "${TARGET} is chosen as a backend platform")
 
-<<<<<<< HEAD
-# the BLAS_MODEL_OPTIMIZATION variable defines for which model optimized configs should
-=======
-# the MODEL variable defines which model optimized configs should
->>>>>>> 7f30e3c6
+# the BLAS_MODEL_OPTIMIZATION variable defines which model optimized configs should
 # be enabled for. Currently only affects ARM_GPU configs.
 SET(BLAS_MODEL_OPTIMIZATION "DEFAULT" CACHE STRING "Default Model 'DEFAULT'")