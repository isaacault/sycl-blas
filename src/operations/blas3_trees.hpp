/***************************************************************************
 *  @license
 *  Copyright (C) Codeplay Software Limited
 *  Licensed under the Apache License, Version 2.0 (the "License");
 *  you may not use this file except in compliance with the License.
 *  You may obtain a copy of the License at
 *
 *      http://www.apache.org/licenses/LICENSE-2.0
 *
 *  For your convenience, a copy of the License has been included in this
 *  repository.
 *
 *  Unless required by applicable law or agreed to in writing, software
 *  distributed under the License is distributed on an "AS IS" BASIS,
 *  WITHOUT WARRANTIES OR CONDITIONS OF ANY KIND, either express or implied.
 *  See the License for the specific language governing permissions and
 *  limitations under the License.
 *
 *  SYCL-BLAS: BLAS implementation using SYCL
 *
 *  @filename blas3_trees.hpp
 *
 **************************************************************************/

#ifndef SYCL_BLAS_BLAS3_TREES_HPP
#define SYCL_BLAS_BLAS3_TREES_HPP

#include "blas3/gemm_ref.hpp"
#include "blas3/gemm_no_local.hpp"
#include "blas3/gemm_local.hpp"

<<<<<<< HEAD
namespace blas {

template <typename element_t>
struct type_string {
  static SYCL_BLAS_INLINE const char *get_value() { return "unknown"; }
};

#define ENABLE_TYPE_STRING(_type)                                      \
  template <>                                                          \
  struct type_string<_type> {                                          \
    static SYCL_BLAS_INLINE const char *get_value() { return #_type; } \
  };

ENABLE_TYPE_STRING(float)
ENABLE_TYPE_STRING(double)

#undef ENABLE_TYPE_STRING

/*!
 * @brief The Tile structure determines the tiling configuration of a gemm
 *        implementation.
 *
 * The structure defines a hierarchical mapping of work items to matrix blocks,
 * and the Tile parameter have the largest impact on performance.
 * The blocking is done in 3 layers.
 *
 * The largest, top-level layer groups multiple consecutive work groups into a
 * top-level tile. The size of the tile (expressed in the number of work groups
 * in a tile) is determined by TlRows and TlColumns template parameters.
 * Different settings of the top-level layer do not have any impact on the
 * amount of required resources, but can impact data locality between
 * neighboring work groups, which can improve cache hit rates of high-level
 * caches if they are shared between multiple work groups.
 *
 * The second, block-level layer groups multiple work items into a block-level
 * tile. One block-level tile is assigned to one work-group, and hence
 * determines the number of work items within a work group.
 * It impacts local memory requirement (larger tile size requires more
 * local memory). A larger tile will also increase global data reuse
 * (average number of arithmetic operations performed per each data element
 * fetched from global memory). Generally, the larger block-level tile the
 * better, but its size is restricted by the maximal work-group size, and by
 * the available amount of shared memory.
 *
 * The last, item-level layer determines the size of the item-level tile,
 * which represents the size of the matrix block processed by a single work
 * item. A larger tile results in higher global data reuse, as well as local
 * data reuse (average number of arithmetic operations performed per each data
 * element fetched from local). However, larger tiles require more
 * register space, as well as more local memory.
 *
 * @note Square, or close-to-square tiles achieve the highest data reuse rate
 *       among all tiles that use the same amount of local / register
 *       space.
 *
 * @tparam ItemRows  the number of rows processed by each work item
 * @tparam ItemCols  the number of columns processed by each work item
 * @tparam WgRows  the number of item-level tiles within each column of
 *                 block-level tile
 * @tparam WgCols  the number of item-level tiles within each row of
 *                 block-level tile
 * @tparam TlRows  the number of block-level tiles within each column of
 *                 top-level tile
 * @tparam TlCols  the number of block-level tiles within each row of
 *                 top-level tile
 *
 * @see GemmFactory
 */
template <int ItemRows, int ItemCols, int WgRows, int WgCols, int TlRows,
          int TlCols>
SYCL_BLAS_INLINE std::string Tile<ItemRows, ItemCols, WgRows, WgCols, TlRows,
                                  TlCols>::get_type_string() noexcept {
  std::ostringstream str{};
  str << "Tile<" << item_rows << ", " << item_cols << ", " << wg_rows << ", "
      << wg_cols << ", " << tl_rows << ", " << tl_cols << ">";
  return str.str();
}

/*!
 * @brief This factory generates reference GEMM implementations.
 *
 * These implementations use a naive approach of mapping one value of the
 * output matrix to each work item, and are highly memory bound.
 * They should only be used as a reference in performance testing, or to check
 * correctness of other implementations.
 * Refer to GemmFactory for details about how to use this. Note that there is
 * no local_memory value, as these functions do not use local memory.
 *
 * @tparam WgSize  the number of items in a work group
 * @tparam TransA  iff true, A will be transposed on the fly
 * @tparam TransB  iff true, B will be transposed on the fly
 * @tparam element_t  the type of matrix elements
 */
template <typename input_t, typename output_t, bool DoubleBuffer, bool NbcA,
          bool NbcB, int ClSize, typename tile_type, bool TransA, bool TransB,
          typename element_t, bool is_beta_zero, int Gemm_type>
SYCL_BLAS_INLINE
Gemm<input_t, output_t, DoubleBuffer, NbcA, NbcB, ClSize, tile_type, TransA,
     TransB, element_t, is_beta_zero, Gemm_type>::
    Gemm(input_t A, input_t B, output_t C, element_t alpha, element_t beta,
         typename std::make_signed<typename input_t::index_t>::type batch_size)
    : a_(A),
      b_(B),
      c_(C),
      alpha_(alpha),
      beta_(beta),
      m_(a_.get_size_row()),
      n_(b_.get_size_col()),
      k_(a_.get_size_col()),
      lda_(a_.getSizeL()),
      ldb_(b_.getSizeL()),
      ldc_(c_.getSizeL()),
      batch_size_(batch_size) {}
template <typename input_t, typename output_t, bool DoubleBuffer, bool NbcA,
          bool NbcB, int ClSize, typename tile_type, bool TransA, bool TransB,
          typename element_t, bool is_beta_zero, int Gemm_type>
SYCL_BLAS_INLINE std::string
Gemm<input_t, output_t, DoubleBuffer, NbcA, NbcB, ClSize, tile_type, TransA,
     TransB, element_t, is_beta_zero, Gemm_type>::get_type_string() noexcept {
  std::ostringstream str{};
  str << "ReferenceGemmFactory<" << wg_size << ", "
      << type_string<value_t>::get_value() << ">";
  return str.str();
}
/*!
 *@brief gt_workgroup_cluster. This function is used to find the optimum
 *number of work_group required to execute each GEMM.
 *
 */
template <typename input_t, typename output_t, bool DoubleBuffer, bool NbcA,
          bool NbcB, int ClSize, typename tile_type, bool TransA, bool TransB,
          typename element_t, bool is_beta_zero, int Gemm_type>
SYCL_BLAS_INLINE typename Gemm<input_t, output_t, DoubleBuffer, NbcA, NbcB,
                               ClSize, tile_type, TransA, TransB, element_t,
                               is_beta_zero, Gemm_type>::index_t
Gemm<input_t, output_t, DoubleBuffer, NbcA, NbcB, ClSize, tile_type, TransA,
     TransB, element_t, is_beta_zero,
     Gemm_type>::get_workgroup_cluster(index_t m, index_t n) noexcept {
  return ((m * n - 1) / wg_size + 1);
}
/*!
 *@brief get_num_workgroup_cluster. This function is used to extend the number
 *of work_group cluster, in order to make sure that atleast 4
 *gemm operations is available per work group. The number 4
 *is used based on empirical research.
 *
 */
template <typename input_t, typename output_t, bool DoubleBuffer, bool NbcA,
          bool NbcB, int ClSize, typename tile_type, bool TransA, bool TransB,
          typename element_t, bool is_beta_zero, int Gemm_type>
SYCL_BLAS_INLINE typename Gemm<input_t, output_t, DoubleBuffer, NbcA, NbcB,
                               ClSize, tile_type, TransA, TransB, element_t,
                               is_beta_zero, Gemm_type>::index_t
Gemm<input_t, output_t, DoubleBuffer, NbcA, NbcB, ClSize, tile_type, TransA,
     TransB, element_t, is_beta_zero,
     Gemm_type>::get_num_workgroup_cluster(index_t m, index_t n,
                                           index_t compute_units) noexcept {
  constexpr index_t num_gemm_per_compute_units = 4;
  return ((num_gemm_per_compute_units * compute_units - 1) /
              Gemm<input_t, output_t, DoubleBuffer, NbcA, NbcB, ClSize,
                   tile_type, TransA, TransB, element_t, is_beta_zero,
                   Gemm_type>::get_workgroup_cluster(m, n) +
          1);
}

template <typename input_t, typename output_t, bool DoubleBuffer, bool NbcA,
          bool NbcB, int ClSize, typename tile_type, bool TransA, bool TransB,
          typename element_t, bool is_beta_zero, int Gemm_type>
SYCL_BLAS_INLINE cl::sycl::nd_range<1>
Gemm<input_t, output_t, DoubleBuffer, NbcA, NbcB, ClSize, tile_type, TransA,
     TransB, element_t, is_beta_zero,
     Gemm_type>::get_nd_range(index_t m, index_t n,
                              index_t compute_units) noexcept {
  const cl::sycl::range<1> nwg(
      Gemm<input_t, output_t, DoubleBuffer, NbcA, NbcB, ClSize, tile_type,
           TransA, TransB, element_t, is_beta_zero,
           Gemm_type>::get_workgroup_cluster(m, n) *
      Gemm<input_t, output_t, DoubleBuffer, NbcA, NbcB, ClSize, tile_type,
           TransA, TransB, element_t, is_beta_zero,
           Gemm_type>::get_num_workgroup_cluster(m, n, compute_units));
  const cl::sycl::range<1> wgs(wg_size);
  return cl::sycl::nd_range<1>(nwg * wgs, wgs);
}
template <typename input_t, typename output_t, bool DoubleBuffer, bool NbcA,
          bool NbcB, int ClSize, typename tile_type, bool TransA, bool TransB,
          typename element_t, bool is_beta_zero, int Gemm_type>
SYCL_BLAS_INLINE typename Gemm<input_t, output_t, DoubleBuffer, NbcA, NbcB,
                               ClSize, tile_type, TransA, TransB, element_t,
                               is_beta_zero, Gemm_type>::index_t
Gemm<input_t, output_t, DoubleBuffer, NbcA, NbcB, ClSize, tile_type, TransA,
     TransB, element_t, is_beta_zero, Gemm_type>::get_size() const {
  return m_ * n_;
}

template <typename input_t, typename output_t, bool DoubleBuffer, bool NbcA,
          bool NbcB, int ClSize, typename tile_type, bool TransA, bool TransB,
          typename element_t, bool is_beta_zero, int Gemm_type>
SYCL_BLAS_INLINE bool Gemm<input_t, output_t, DoubleBuffer, NbcA, NbcB, ClSize,
                           tile_type, TransA, TransB, element_t, is_beta_zero,
                           Gemm_type>::valid_thread(cl::sycl::nd_item<1> ndItem)
    const {
  return true;
}

template <typename input_t, typename output_t, bool DoubleBuffer, bool NbcA,
          bool NbcB, int ClSize, typename tile_type, bool TransA, bool TransB,
          typename element_t, bool is_beta_zero, int Gemm_type>
SYCL_BLAS_INLINE void Gemm<input_t, output_t, DoubleBuffer, NbcA, NbcB, ClSize,
                           tile_type, TransA, TransB, element_t, is_beta_zero,
                           Gemm_type>::eval(cl::sycl::nd_item<1> id) noexcept {
  const index_t wg_batch_id = id.get_group(0) / get_workgroup_cluster(m_, n_);
  // This will disable all workgroups that dont have any batch to work on
  if (wg_batch_id >= batch_size_) {
    return;
  }
  const index_t batch_stride =
      id.get_group_range(0) / get_workgroup_cluster(m_, n_);

  const index_t a_size = trans_a ? m_ * lda_ : k_ * lda_;
  const index_t b_size = trans_b ? ldb_ * k_ : n_ * ldb_;
  const index_t c_size = ldc_ * n_;

  auto orig_A = a_.get_pointer() + (wg_batch_id * a_size);
  auto orig_B = b_.get_pointer() + (wg_batch_id * b_size);
  auto orig_C = c_.get_pointer() + (wg_batch_id * c_size);

  index_t item_id = (id.get_group(0) % get_workgroup_cluster(m_, n_)) *
                        (id.get_local_range(0)) +
                    id.get_local_id(0);
  if (item_id >= m_ * n_) {
    return;
  }

  const index_t row = item_id % m_;
  const index_t col = item_id / m_;

  orig_A = orig_A + row * (trans_a ? lda_ : 1);
  orig_B = orig_B + col * (trans_b ? 1 : ldb_);
  orig_C = orig_C + row + col * ldc_;

  do {
    auto A = orig_A;
    auto B = orig_B;
    auto C = orig_C;
    value_t reg_res = {};
    while (k_ > 0) {
      reg_res = cl::sycl::mad(A[0], B[0], reg_res);
      --k_;
      A = A + (trans_a ? 1 : lda_);
      B = B + (trans_b ? ldb_ : 1);
    }
    // when C is uninitialized the element of the C can be NaN, and Nan*0
    // will be NaN
    if (is_beta_zero) {
      C[0] = alpha_ * reg_res;
    } else {
      C[0] = alpha_ * reg_res + beta_ * C[0];
    }

    orig_A += (a_size * batch_stride);
    orig_B += (b_size * batch_stride);
    orig_C += (c_size * batch_stride);
    k_ = a_.get_size_col();
    // batch_size_ must be signed as the negative value has meaning here.
    batch_size_ -= batch_stride;
  } while (batch_size_ > wg_batch_id);
}

template <typename input_t, typename output_t, bool DoubleBuffer, bool NbcA,
          bool NbcB, int ClSize, typename tile_type, bool TransA, bool TransB,
          typename element_t, bool is_beta_zero, int Gemm_type>
SYCL_BLAS_INLINE void
Gemm<input_t, output_t, DoubleBuffer, NbcA, NbcB, ClSize, tile_type, TransA,
     TransB, element_t, is_beta_zero, Gemm_type>::bind(cl::sycl::handler &h) {
  a_.bind(h);
  b_.bind(h);
  c_.bind(h);
}

template <typename input_t, typename output_t, bool DoubleBuffer, bool NbcA,
          bool NbcB, int ClSize, typename tile_type, bool TransA, bool TransB,
          typename element_t, bool is_beta_zero, int Gemm_type>
SYCL_BLAS_INLINE void
Gemm<input_t, output_t, DoubleBuffer, NbcA, NbcB, ClSize, tile_type, TransA,
     TransB, element_t, is_beta_zero, Gemm_type>::adjust_access_displacement() {
  a_.adjust_access_displacement();
  b_.adjust_access_displacement();
  c_.adjust_access_displacement();
}

/*!
 * Optionally avoid evaluating the expression given as input.
 *
 * @return If the template parameter is true, return the value of expression
 *         given by cond, otherwise return true.
 *
 * @note This function can be used to hint the compiler that a boolean
 *       expression does not have to be evaluated in certain situations.
 */
template <bool>
SYCL_BLAS_INLINE bool do_check(bool cond) {
  return cond;
}
template <>
SYCL_BLAS_INLINE bool do_check<false>(bool) {
  return true;
}

/*!
 * @brief NoLocalGemmFactory is a template class whose instantiations provide
 *        different implementations of the GEMM kernel where the is no
 * local memory available on the device.
 *
 * To use the function, each item of a kernel dispatched with an nd_range given
 * by NoLocalGemmFactory::get_nd_range() should call eval().
 *
 * @tparam ClSize  the size of the cache line of the architecture
 *                 This parameter has been reserved for further optimisation
 *                 (If the value passed in is smaller than the actual cache
 *                 line size, some values fetched will be wasted, which can
 *                 significantly reduce performance. It can be set to a
 *                 multiple of the physical cache line size. In this case, it
 *                 will significantly increase local memory usage, but
 *                 will result in fewer local barriers.)
 * @tparam TileType  determines the size of the local, work group, and top
 *                   level tiles to use, see Tile
 * @tparam TransA  iff true, matrix A will be transposed on the fly
 * @tparam TransB  iff true, matrix B will be transposed on the fly
 * @tparam element_t  type of matrix elements
 */
template <typename input_t, typename output_t, bool DoubleBuffer, bool NbcA,
          bool NbcB, int ClSize, typename tile_type, bool TransA, bool TransB,
          typename element_t, bool is_beta_zero>
class Gemm<input_t, output_t, DoubleBuffer, NbcA, NbcB, ClSize, tile_type,
           TransA, TransB, element_t, is_beta_zero,
           static_cast<int>(Gemm_t::no_local_memory)> {
 public:
  using value_t = element_t;
  using index_t = typename std::make_signed<typename input_t::index_t>::type;
  static constexpr int type = static_cast<int>(Gemm_t::no_local_memory);
  static constexpr int local_memory_size = 0;
  /*! @brief The number of rows processed by each work item */
  static constexpr index_t item_rows = tile_type::item_rows;
  /*! @brief The number of cols processed by each work item */
  static constexpr index_t item_cols = tile_type::item_cols;
  /*! @brief The number of work items in each row of work group */
  static constexpr index_t wg_rows = tile_type::wg_rows;
  /*! @brief The number of work items in each column of work group */
  static constexpr index_t wg_cols = tile_type::wg_cols;
  /*! @brief Number of rows within a work-group level tile */
  static constexpr index_t block_rows = wg_rows * item_rows;
  /*! @brief Number of columns within a work-group level tile */
  static constexpr index_t block_cols = wg_cols * item_cols;
  /*! @brief The size of tile processed by a work-group */
  static constexpr index_t tile_size = block_rows * block_cols;
  /*! @brief A boolean parameter represents wheather or not matrix A is
   * transposed */
  static constexpr bool trans_a = TransA;
  /*! @brief A boolean parameter represents wheather or not matrix B is
   * transposed */
  static constexpr bool trans_b = TransB;

  static_assert(wg_cols * item_cols == item_rows * wg_rows,
                "Work group size should be a multiple "
                "of the number of rows in a block\n"
                " --- this is ensured iff: item_rows | wg_cols");

  input_t a_;
  input_t b_;
  output_t c_;
  element_t alpha_;
  element_t beta_;
  index_t m_;
  index_t n_;
  index_t k_;
  index_t lda_;
  index_t ldb_;
  index_t ldc_;
  index_t batch_size_;
  SYCL_BLAS_INLINE Gemm(input_t A, input_t B, output_t C, element_t alpha,
                        element_t beta, index_t batch_size)
      : a_(A),
        b_(B),
        c_(C),
        alpha_(alpha),
        beta_(beta),
        m_(a_.get_size_row()),
        n_(b_.get_size_col()),
        k_(a_.get_size_col()),
        lda_(a_.getSizeL()),
        ldb_(b_.getSizeL()),
        ldc_(c_.getSizeL()),
        batch_size_(batch_size) {}

  /*!
   * @brief Get the type of this NoLocalGemmFactory as a human readable string.
   */
  static SYCL_BLAS_INLINE std::string get_type_string() noexcept {
    std::ostringstream str{};
    str << "NoLocalGemmFactory<" << ClSize << ", "
        << tile_type::get_type_string() << ", "
        << type_string<value_t>::get_value() << ">";
    return str.str();
  }
  /*!
   *@brief gt_workgroup_cluster. This function is used to find the optimum
   *number of work_group required to execute each GEMM.
   *
   */
  static SYCL_BLAS_INLINE index_t get_workgroup_cluster(index_t m,
                                                        index_t n) noexcept {
    return (((m - 1) / (item_rows * wg_rows) + 1) *
            ((n - 1) / (item_cols * wg_cols) + 1));
  }
  /*!
   *@brief get_num_workgroup_cluster. This function is used to extend the number
   *of work_group cluster, in order to make sure that atleast 4 gemm operations
   *is available per work group. The number 4 is used based on empirical
   *research.
   *
   */
  static SYCL_BLAS_INLINE index_t get_num_workgroup_cluster(
      index_t m, index_t n, index_t compute_units) noexcept {
    constexpr index_t num_gemm_per_compute_units = 4;
    return ((num_gemm_per_compute_units * compute_units - 1) /
                get_workgroup_cluster(m, n) +
            1);
  }

  static SYCL_BLAS_INLINE cl::sycl::nd_range<1> get_nd_range(
      index_t m, index_t n, index_t compute_units) noexcept {
    const cl::sycl::range<1> nwg(
        get_workgroup_cluster(m, n) *
        get_num_workgroup_cluster(m, n, compute_units));
    const cl::sycl::range<1> wgs(wg_rows * wg_cols);

    return cl::sycl::nd_range<1>(nwg * wgs, wgs);
  }

  SYCL_BLAS_INLINE index_t get_size() const { return m_ * n_; }

  SYCL_BLAS_INLINE bool valid_thread(cl::sycl::nd_item<1> ndItem) const {
    return true;
  }

  SYCL_BLAS_INLINE void eval(cl::sycl::nd_item<1> id) noexcept {
    // The batch index that each workgroup should start working with
    const index_t wg_batch_id = id.get_group(0) / get_workgroup_cluster(m_, n_);
    // This will disable all workgroups that dont have any batch to work on
    if (wg_batch_id >= batch_size_) {
      return;
    }

    const index_t batch_stride =
        id.get_group_range(0) / get_workgroup_cluster(m_, n_);

    const index_t a_size = trans_a ? m_ * lda_ : k_ * lda_;
    const index_t b_size = trans_b ? ldb_ * k_ : n_ * ldb_;
    const index_t c_size = ldc_ * n_;
    auto orig_A = a_.get_pointer() + (wg_batch_id * a_size);
    auto orig_B = b_.get_pointer() + (wg_batch_id * b_size);
    auto orig_C = c_.get_pointer() + (wg_batch_id * c_size);

    const index_t number_of_block_per_row = ((m_ - 1) / block_rows) + 1;
    /* linear work group id The number of work-group required to executed each
     * batch efficiently*/
    const index_t wg_id = id.get_group(0) % get_workgroup_cluster(m_, n_);
    /*linear work item id*/
    const index_t item_id = id.get_local_id(0);
    /* row tile id  per work group */
    const index_t tile_id_row = wg_id % number_of_block_per_row;
    /* column tile id per work group */
    const index_t tile_id_col = wg_id / number_of_block_per_row;
    /* work item id per row */
    const index_t local_item_id_row = item_id % wg_rows;
    /* work item id per column */
    const index_t local_item_id_col = item_id / wg_rows;
    /* the start position of the tile-row per work group */
    const index_t wg_row = tile_id_row * block_rows;
    /* the start position of the tile-column per work group */
    const index_t wg_col = tile_id_col * block_cols;

    /* Exiting from any threads outside of the m and n boundary */
    const bool out_of_range = ((local_item_id_row + wg_row >= m_) ||
                               (local_item_id_col + wg_col >= n_));
    /*
     * The ma and na are used to adjust the start position of each work-item for
     * A, B and C matrices.
     */
    const index_t dim_m_a_start = (local_item_id_row + wg_row);
    const index_t dim_n_b_start = (local_item_id_col + wg_col);

    /*! @brief Adjusting the start position of A, B , and C */
    orig_A += dim_m_a_start * (trans_a ? lda_ : 1);
    orig_B += dim_n_b_start * (trans_b ? 1 : ldb_);
    orig_C += dim_m_a_start + (dim_n_b_start * ldc_);

    /*!
     * @brief is_internal_block_m and is_internal_block_n is used to distinguish
     * the internal block. Therefore, work items using these blocks dont need to
     * check for boundaries.
     */
    const bool is_internal_block =
        (m_ - wg_row >= block_rows) && (n_ - wg_col >= block_cols);

    /*
     * The following lambdas: boundary_check_m, boundary_check_n, and
     * boundary_check_c  are used to check the A, B , and C boundaries
     * respectively.
     */
    const auto boundary_check_m = [&](index_t dim_m_a_start) {
      return dim_m_a_start < m_;
    };
    const auto boundary_check_n = [&](index_t dim_n_b_start) {
      return dim_n_b_start < n_;
    };
    const auto boundary_check_c = [&](index_t dim_m_c_start,
                                      index_t dim_n_c_start) {
      return (dim_m_c_start < m_ && dim_n_c_start < n_);
    };

    // computing the next element for a and b;
    const index_t A_ptr_index = (trans_a ? lda_ : 1) * wg_rows;
    const index_t B_ptr_index = (trans_b ? 1 : ldb_) * wg_cols;
    /* temporary register array used to prefetch columns of A*/
    value_t reg_a[item_rows];
    /* temporary register used to prefetch elements of B*/
    value_t reg_b[item_cols];
    /*
     * computing the gemm panel
     */
    if ((is_internal_block == true)) {
      compute_gemm_no_shared_pannel<false>(
          orig_A, orig_B, orig_C, a_size, b_size, c_size, a_.get_size_col(), k_,
          dim_m_a_start, dim_n_b_start, A_ptr_index, B_ptr_index,
          boundary_check_m, boundary_check_n, boundary_check_c, reg_a, reg_b,
          out_of_range, batch_stride, wg_batch_id, batch_size_, lda_, ldb_,
          ldc_, alpha_, beta_
#ifdef ARM_GPU
          ,
          id
#endif
      );
    } else {
      compute_gemm_no_shared_pannel<true>(
          orig_A, orig_B, orig_C, a_size, b_size, c_size, a_.get_size_col(), k_,
          dim_m_a_start, dim_n_b_start, A_ptr_index, B_ptr_index,
          boundary_check_m, boundary_check_n, boundary_check_c, reg_a, reg_b,
          out_of_range, batch_stride, wg_batch_id, batch_size_, lda_, ldb_,
          ldc_, alpha_, beta_
#ifdef ARM_GPU
          ,
          id
#endif
      );
    }
  }
  template <bool need_check_boundary, typename A_t, typename B_t, typename C_t,
            typename check_boundary_m_t, typename check_boundary_n_t,
            typename check_boundary_c_t>
  static void SYCL_BLAS_INLINE compute_gemm_no_shared_pannel(
      A_t orig_A, B_t orig_B, C_t orig_C, const index_t &a_size,
      const index_t &b_size, const index_t &c_size, index_t orig_k, index_t k,
      const index_t &dim_m_a_start, const index_t &dim_n_b_start,
      const index_t &A_ptr_index, const index_t &B_ptr_index,
      const check_boundary_m_t &boundary_check_m,
      const check_boundary_n_t &boundary_check_n,
      const check_boundary_c_t &boundary_check_c, element_t (&reg_a)[item_rows],
      element_t (&reg_b)[item_cols], const bool out_of_range,
      const index_t &batch_stride, const index_t &wg_batch_id,
      index_t batch_size, const index_t &lda, const index_t &ldb,
      const index_t &ldc, const element_t &alpha, const element_t &beta
#ifdef ARM_GPU
      ,
      cl::sycl::nd_item<1> id
#endif
      ) noexcept {
    do {
      auto A = orig_A;
      auto B = orig_B;
      auto C = orig_C;

      /* 2D register array used to store the result C*/
      value_t reg_res[item_rows][item_cols] = {};
      while (k > 0) {
        /*
         * Loading a corresponding block of matrix A into reg_a
         */
        load<item_rows, wg_rows, need_check_boundary>(
            A, reg_a, A_ptr_index, dim_m_a_start, boundary_check_m,
            out_of_range);
#ifdef ARM_GPU
        id.barrier(cl::sycl::access::fence_space::local_space);
#endif
        /*
         * Loading a corresponding block of matrix B into reg_b
         */
        load<item_cols, wg_cols, need_check_boundary>(
            B, reg_b, B_ptr_index, dim_n_b_start, boundary_check_n,
            out_of_range);

        /*
         * Computing a the partial GEMM for the loaded block of reg_a andd
         * reg_b and adding the result into reg_res
         */
        compute_block_gemm_no_shared(reg_a, reg_b, reg_res);
        /*
         * Moving forward to the next block
         */
        --k;
        A = A + (trans_a ? 1 : lda);
        B = B + (trans_b ? ldb : 1);
      }
      /*
       *  Storing the reg_res into C matrix
       */
      store<need_check_boundary>(C, reg_res, alpha, beta, dim_m_a_start,
                                 dim_n_b_start, boundary_check_c, out_of_range,
                                 ldc);

      orig_A += (a_size * batch_stride);
      orig_B += (b_size * batch_stride);
      orig_C += (c_size * batch_stride);
      k = orig_k;
      // batch_size_ must be signed as the negative value has meaning here.
      batch_size -= batch_stride;
    } while (batch_size > wg_batch_id);
  }
  /*!
   * @brief binding the placeholder accessors to the SYCL command group
   * handler
   * @param h: SYCL command group handler. */
  void bind(cl::sycl::handler &h) {
    a_.bind(h);
    b_.bind(h);
    c_.bind(h);
  }
  void adjust_access_displacement() {
    a_.adjust_access_displacement();
    b_.adjust_access_displacement();
    c_.adjust_access_displacement();
  }

 private:
  /*!
   * @brief Following function load a block of row_items/col_items elements from
   * A/B matrix into reg_a/reg_b.
   * @tparam item_size it is the size of private register: either row_items or
   * column_item
   * @tparam next_element : is the stride to acces the next element of A or B
   * matrix. it is either wg_rows or wg_cols.
   * @tparam check_block: determined whether or not the requested block is
   * internal. false means no need to check the boundaries
   * @tparam pointerType: the type of the input matrix
   * @tparam check_boundary: the type of a function used for checking the
   * boundary for blocks of data located at the edge of the input matrix
   * @param ptr : the input matrix, either A or B.
   * @param reg[item_size] the private array containing the input block per
   * work-item: it is either reg_a or reg_b.
   * @param ld : the leading dimension of the input matrix.
   * @param index: the start position of the block of data to be loaded.
   * @param chk_boundary: an instance of the check_boundary function
   */

  template <index_t item_size, index_t next_element, bool check_block,
            typename PointerType, typename check_boundary>
  static SYCL_BLAS_INLINE void load(PointerType ptr,
                                    element_t (&reg)[item_size],
                                    const index_t &ld, index_t index,
                                    const check_boundary &chk_boundary,
                                    const bool out_of_range) noexcept {
    if (out_of_range) {
      return;
    }
#pragma unroll
    for (int i = 0; i < item_size; i++) {
      reg[i] =
          do_check<check_block>(chk_boundary(index)) ? ptr[0] : element_t(0);
      ptr += ld;
      index += next_element;
    }
  }

  /*!
   * @brief The following function compute the partial GEMM for the input block
   * reg_a and reg_b and add the result to the reg_res
   * @param reg_a  temporary register array used to prefetch columns of A
   * @param reg_b  temporary register used to prefetch elements of B
   * @param reg_res  2D register array used to store the result C
   */
  static SYCL_BLAS_INLINE void compute_block_gemm_no_shared(
      element_t (&reg_a)[item_rows], element_t (&reg_b)[item_cols],
      element_t (&reg_res)[item_rows][item_cols]) noexcept {
#pragma unroll
    for (int j = 0; j < item_cols; j++) {
#pragma unroll
      for (int i = 0; i < item_rows; i++) {
        reg_res[i][j] = cl::sycl::mad(reg_a[i], reg_b[j], reg_res[i][j]);
      }
    }
  }

  /*!
   * @brief For each work itemThe following function store the computed block of
   * GEMM reg_res into output matrix C
   * @tparam check_block: determined whether or not the requested block is
   * internal. false means no need to check the boundaries
   * @tparam pointerType: the type of the matrix C
   * @tparam check_boundary: the type of a function used for checking the
   * boundary for blocks of data located at the edge of the input matrix
   * @param c: is the output matrix C
   * @param reg_res  2D register array used to store the result C
   * @param chk_boundary: an instance of the check_boundary function
   * @param ldc is the leading dimension of C
   * @param mc and nc are indices, used to check the boundary of C
   */
  template <bool check_block, typename PointerType, typename check_boundary>
  static SYCL_BLAS_INLINE void store(
      PointerType C, element_t (&reg_res)[item_rows][item_cols],
      const element_t &alpha, const element_t &beta,
      const index_t &dim_m_c_start, const index_t &dim_n_c_start,
      const check_boundary &chk_boundary, const bool out_of_range,
      const index_t &ldc) noexcept {
    if (out_of_range) {
      return;
    }
#pragma unroll
    for (int j = 0; j < item_cols; j++) {
#pragma unroll
      for (int i = 0; i < item_rows; i++) {
        if (do_check<check_block>(chk_boundary(dim_m_c_start + i * wg_rows,
                                               dim_n_c_start + j * wg_cols))) {
          // when C is uninitialized the element of the C can be NaN, and Nan*0
          // will be NaN
          if (is_beta_zero) {
            C[i * wg_rows] = alpha * reg_res[i][j];
          } else {
            C[i * wg_rows] = alpha * reg_res[i][j] + beta * C[i * wg_rows];
          }
        }
      }
      C = C + (wg_cols * ldc);
    }
  }
};  // end class No Local GemmFactory

/*!
 * @brief GemmFactory is a template class whose instantiations provide
 *        different implementations of the GEMM device function.
 *
 * To use the function, each item of a kernel launched with nd_range given by
 * GemmFactory::get_nd_range() should call GemmFactory::run(). The size of
 * local memory required per work group can be queried with
 * GemmFactory::local_memory.
 *
 * @tparam DoubleBuffer  iff true,  enables the use of double buffering
 *                       (doubles the amount of consumed local memory,
 *                        but halves the number of required local barriers)
 * @tparam NbcA  iff true, avoids bank conflicts when accessing blocks of
 *               matrix A in local memory (slightly increases local
 *               memory consumption) - may be useful in combination with TranA
 * @tparam NbcA  iff true, avoids bank conflicts when accessing blocks of
 *               matrix B in local memory (slightly increases local
 *               memory consumption) - may be useful in combination with TranB
 * @tparam ClSize  the size of the cache line of the architecture
 *                 (If the value passed in is smaller than the actual cache
 *                 line size, some values fetched will be wasted, which can
 *                 significantly reduce performance. It can be set to a
 *                 multiple of the physical cache line size. In this case, it
 *                 will significantly increase local memory usage, but
 *                 will result in fewer local barriers.)
 * @tparam TileType  determines the size of the local, work group, and top
 *                   level tiles to use, see Tile
 * @tparam TransA  iff true, matrix A will be transposed on the fly
 * @tparam TransB  iff true, matrix B will be transposed on the fly
 * @tparam element_t  type of matrix elements
 */
template <typename input_t, typename output_t, bool DoubleBuffer, bool NbcA,
          bool NbcB, int ClSize, typename TileType, bool TransA, bool TransB,
          typename element_t, bool is_beta_zero>
class Gemm<input_t, output_t, DoubleBuffer, NbcA, NbcB, ClSize, TileType,
           TransA, TransB, element_t, is_beta_zero,
           static_cast<int>(Gemm_t::local_memory)> {
 public:
  using tile_type = TileType;
  using value_t = element_t;
  using index_t = typename std::make_signed<typename input_t::index_t>::type;
  using local_memory_t =
      cl::sycl::accessor<element_t, 1, cl::sycl::access::mode::read_write,
                         cl::sycl::access::target::local>;

  static constexpr int type = static_cast<int>(Gemm_t::local_memory);

  // enable easier access to tile dimensions
  static constexpr index_t item_rows = tile_type::item_rows;
  static constexpr index_t item_cols = tile_type::item_cols;
  static constexpr index_t wg_rows = tile_type::wg_rows;
  static constexpr index_t wg_cols = tile_type::wg_cols;
  static constexpr index_t tl_rows = tile_type::tl_rows;
  static constexpr index_t tl_cols = tile_type::tl_cols;

  static constexpr bool double_buffer = DoubleBuffer;
  static constexpr bool nbc_a = NbcA;
  static constexpr bool nbc_b = NbcB;
  static constexpr bool trans_a = TransA;
  static constexpr bool trans_b = TransB;

  static constexpr index_t cl_size = ClSize;
  //! @brief Number of elements which fit within a cache line.
  static constexpr index_t cl_elems = cl_size / sizeof(element_t);
  //! @brief Number of work items within a work group
  static constexpr index_t wg_size = wg_rows * wg_cols;
  //! @brief Number of rows within a work-group level tile
  static constexpr index_t block_rows = wg_rows * item_rows;
  //! @brief Number of columns within a work-group level tile
  static constexpr index_t block_cols = wg_cols * item_cols;
  //! @brief Number of rows within a top-level tile
  static constexpr index_t big_tile_rows = tl_rows * block_rows;
  //! @brief Number of columns within a top-level tile
  static constexpr index_t big_tile_cols = tl_cols * block_cols;

  static_assert(wg_size % cl_elems == 0,
                "Work group size should be a multiple "
                "of elements in a cache line\n"
                " --- this is ensured iff:"
                " cl_size | sizeof(element_t) * wg_rows * wg_cols");

  static_assert(wg_size % block_rows == 0,
                "Work group size should be a multiple "
                "of the number of rows in a block\n"
                " --- this is ensured iff: item_rows | wg_cols");

  static_assert(wg_size % block_cols == 0,
                "Work group size should be a multiple "
                "of the number of columns in a block\n"
                " --- this is ensured iff: item_cols | wg_rows");

  //! @brief leading dimension of block of A in local
  static constexpr index_t ldsa = block_rows + nbc_a;
  //! @brief leading dimension of block of B in local
  static constexpr index_t ldsb = cl_elems + nbc_b;
  //! @brief size (in elements) of local (local) memory required by each
  //         work group
  static constexpr index_t local_memory_size =
      (double_buffer + 1) * (ldsa * cl_elems + ldsb * block_cols);

  input_t a_;
  input_t b_;
  output_t c_;
  element_t alpha_;
  element_t beta_;
  index_t m_;
  index_t n_;
  index_t k_;
  index_t lda_;
  index_t ldb_;
  index_t ldc_;
  index_t batch_size_;

  SYCL_BLAS_INLINE Gemm(input_t A, input_t B, output_t C, element_t alpha,
                        element_t beta, index_t batch_size)
      : a_(A),
        b_(B),
        c_(C),
        alpha_(alpha),
        beta_(beta),
        m_(a_.get_size_row()),
        n_(b_.get_size_col()),
        k_(a_.get_size_col()),
        lda_(a_.getSizeL()),
        ldb_(b_.getSizeL()),
        ldc_(c_.getSizeL()),
        batch_size_(batch_size) {}

  /*!
   * @brief Get the type of this GemmFactory as a human readable string.
   */
  static SYCL_BLAS_INLINE std::string get_type_string() noexcept {
    std::ostringstream str{};
    str << "GemmFactory<" << double_buffer << ", " << nbc_a << ", " << nbc_b
        << ", " << cl_size << ", " << tile_type::get_type_string() << ", "
        << type_string<value_t>::get_value() << ">";
    return str.str();
  }

  /*!
   *@brief gt_workgroup_cluster. This function is used to find the optimum
   *number of work_group required to execute each GEMM.
   *
   */
  static SYCL_BLAS_INLINE index_t get_workgroup_cluster(index_t m,
                                                        index_t n) noexcept {
    return (((m - 1) / big_tile_rows + 1) * ((n - 1) / big_tile_cols + 1) *
            tl_rows * tl_cols);
  }
  /*!
   *@brief get_num_workgroup_cluster. This function is used to extend the number
   *of work_group cluster, in order to make sure that atleast 4 gemm operations
   *is available per work group. The number 4 is used based on empirical
   *research.
   *
   */
  static SYCL_BLAS_INLINE index_t get_num_workgroup_cluster(
      index_t m, index_t n, index_t compute_units) noexcept {
    return ((4 * compute_units - 1) / get_workgroup_cluster(m, n) + 1);
  }

  /*!
   * @brief Get the nd_range value which has to be used for kernels that
   *        intend to call GemmFactory::run().
   *
   * @note This requirement can be alleviated a bit, by calling multiple
   * instances of GemmFactory::run() from a single work-group, but with a
   * different wg_id parameter (the only requirement is that GemmFactory::run()
   * is called with a full set of wg_id values. Similarly, the kernel can be
   * invoked with a larger local range, and mapping each large physical work
   * group to multiple work groups with size as expected by GemmFactory::run().
   * (This is done by manipulating wg_id and item_id parameters.)
   */
  static SYCL_BLAS_INLINE cl::sycl::nd_range<1> get_nd_range(
      index_t m, index_t n, index_t compute_units) noexcept {
    const cl::sycl::range<1> nwg(
        get_workgroup_cluster(m, n) *
        get_num_workgroup_cluster(m, n, compute_units));
    const cl::sycl::range<1> wgs(wg_size);
#ifdef VERBOSE
    std::cout << " M: " << m << " , N " << n
              << " , big_tile_rows: " << big_tile_rows
              << " , big_tile_cols: " << big_tile_cols
              << " , wg_size: " << wg_size << " , nwg : "
              << ((m - 1) / big_tile_rows + 1) * ((n - 1) / big_tile_cols + 1) *
                     tl_rows * tl_cols
              << std::endl;
#endif
    return cl::sycl::nd_range<1>(nwg * wgs, wgs);
  }

  SYCL_BLAS_INLINE index_t get_size() const { return m_ * n_; }

  /*!
   * @brief Run the generated GEMM device function.
   * @tparam local_memory_t LocalMemory type
   * @param id  nd_item used for calls to local barriers
   * @param scratch local memory
   */
  template <typename local_memory_t>
  SYCL_BLAS_INLINE void eval(local_memory_t scratch_acc,
                             cl::sycl::nd_item<1> id) noexcept {
    // The batch index that each workgroup should start working with
    const index_t wg_batch_id = id.get_group(0) / get_workgroup_cluster(m_, n_);
    // This will disable all workgroups that dont have any batch to work on
    if (wg_batch_id >= batch_size_) {
      return;
    }
    const index_t batch_stride =
        id.get_group_range(0) / get_workgroup_cluster(m_, n_);

    auto scratch = scratch_acc.localAcc.get_pointer().get();
    using ScratchPointerType = decltype(scratch);
    // The number of work-group required to executed each batch efficiently
    const index_t wg_id = id.get_group(0) % get_workgroup_cluster(m_, n_);

    const index_t a_size = trans_a ? m_ * lda_ : k_ * lda_;
    const index_t b_size = trans_b ? ldb_ * k_ : n_ * ldb_;
    const index_t c_size = ldc_ * n_;
    auto orig_A = a_.get_pointer() + (wg_batch_id * a_size);
    auto orig_B = b_.get_pointer() + (wg_batch_id * b_size);
    auto orig_C = c_.get_pointer() + (wg_batch_id * c_size);
    const index_t item_id = id.get_local_id(0);
    const index_t tile_size = tl_rows * tl_cols;
    const index_t tile_id = wg_id / tile_size;
    const index_t tile_local_id = wg_id % tile_size;
    const index_t tiles_per_col = (m_ - 1) / big_tile_rows + 1;
    const index_t tile_row = (tile_id % tiles_per_col) * tl_rows;
    const index_t tile_col = (tile_id / tiles_per_col) * tl_cols;
    const index_t wg_row = (tile_row + tile_local_id % tl_rows) * block_rows;
    const index_t wg_col = (tile_col + tile_local_id / tl_rows) * block_rows;
    const bool out_of_range = (wg_row >= m_ || wg_col >= n_);
    const index_t item_row = item_id % wg_rows;
    const index_t item_col = (item_id / wg_rows) * item_cols;
    const index_t row = wg_row + item_row;
    const index_t col = wg_col + item_col;

    element_t reg_a[item_rows];
    element_t reg_b;

    orig_C = orig_C + row + col * ldc_;
    const index_t mc = m_ - row;
    const index_t nc = n_ - col;

    const bool internal =
        m_ - wg_row >= block_rows && n_ - wg_col >= block_cols;
    orig_B =
        orig_B +
        (trans_b
             ? (item_id / block_cols) * ldb_ + (wg_col + item_id % block_cols)
             : item_id % cl_elems + (wg_col + item_id / cl_elems) * ldb_);
    n_ = n_ - wg_col - (trans_b ? item_id % block_cols : item_id / cl_elems);
    orig_A =
        orig_A +
        (trans_a
             ? (wg_row + item_id / cl_elems) * lda_ + (item_id % cl_elems)
             : (wg_row + item_id % block_rows) + (item_id / block_rows) * lda_);
    m_ = m_ - wg_row - (trans_a ? item_id / cl_elems : item_id % block_rows);

    ScratchPointerType s1 =
        scratch + (trans_b
                       ? item_id / block_cols + (item_id % block_cols) * ldsb
                       : item_id % cl_elems + (item_id / cl_elems) * ldsb);
    ScratchPointerType s2 = scratch + item_col * ldsb;
    const index_t ofs = (double_buffer + 1) * block_cols * ldsb;
    ScratchPointerType s3 =
        scratch + ofs +
        (trans_a ? item_id / cl_elems + (item_id % cl_elems) * ldsa
                 : item_id % block_rows + (item_id / block_rows) * ldsa);
    ScratchPointerType s4 = scratch + ofs + item_row;

    if (internal) {
      compute_panel_gemm<double_buffer, false, false>(
          id, item_id, m_, mc, n_, nc, a_.get_size_col(), k_, a_size, b_size,
          c_size, alpha_, orig_A, lda_, orig_B, ldb_, beta_, orig_C, ldc_, s1,
          s2, s3, s4, reg_a, reg_b, out_of_range, batch_stride, wg_batch_id,
          batch_size_);
    } else {
      compute_panel_gemm<double_buffer, true, true>(
          id, item_id, m_, mc, n_, nc, a_.get_size_col(), k_, a_size, b_size,
          c_size, alpha_, orig_A, lda_, orig_B, ldb_, beta_, orig_C, ldc_, s1,
          s2, s3, s4, reg_a, reg_b, out_of_range, batch_stride, wg_batch_id,
          batch_size_);
    }
  }

  void bind(cl::sycl::handler &h) {
    a_.bind(h);
    b_.bind(h);
    c_.bind(h);
  }
  void adjust_access_displacement() {
    a_.adjust_access_displacement();
    b_.adjust_access_displacement();
    c_.adjust_access_displacement();
  }
  SYCL_BLAS_INLINE bool valid_thread(cl::sycl::nd_item<1> ndItem) const {
    return true;
  }

 private:
  /*!
   * @brief Compute a GEMM of a block-row of A (transpose) and a block-column
   *        of B (transpose).
   *
   * This is a collective operation between all items in as work-group.
   * This method should actually be a generic lambda (as in C++20), it only
   * forwards parameters from GemmFactory::run().
   *
   * @tparam check_m_limit  iff true, check if row indexes of C are
   *                        out-of-bound
   * @tparam check_n_limit  iff true, check if no indexes of C are
   *                        out-of-bound
   */
  template <bool double_buffer, bool check_m_limit, bool check_n_limit,
            typename InputPointerType, typename OutputPointerType,
            typename ScratchPointerType>
  static SYCL_BLAS_INLINE void compute_panel_gemm(
      cl::sycl::nd_item<1> id, index_t item_id, index_t m, index_t mc,
      index_t n, index_t nc, index_t orig_k, index_t k, index_t a_size,
      index_t b_size, index_t c_size, element_t alpha, InputPointerType orig_A,
      index_t lda, InputPointerType orig_B, index_t ldb, element_t beta,
      OutputPointerType orig_C, index_t ldc, ScratchPointerType s1,
      ScratchPointerType s2, ScratchPointerType s3, ScratchPointerType s4,
      element_t (&reg_a)[item_rows], element_t &reg_b, const bool out_of_range,
      const index_t batch_stride, const index_t wg_batch_id,
      index_t batch_size) noexcept {
    index_t ofs = 1;
    do {
      auto A = orig_A;
      auto B = orig_B;
      auto C = orig_C;
      element_t reg_res[item_rows][item_cols] = {};
      while (k >= cl_elems) {
        extract_input_blocks<check_m_limit, check_n_limit, false>(
            item_id, m, n, k, A, lda, B, ldb, s1, s3, out_of_range);
        id.barrier(cl::sycl::access::fence_space::local_space);
        compute_block_gemm(s2, s4, reg_a, reg_b, reg_res);
        A = A + cl_elems * (trans_a ? 1 : lda);
        B = B + cl_elems * (trans_b ? ldb : 1);
        k -= cl_elems;
        sync_smem<double_buffer, block_cols * ldsb, block_cols * ldsb,
                  ldsa * cl_elems, ldsa * cl_elems>(id, ofs, s1, s2, s3, s4);
      }

      if (k > 0) {
        extract_input_blocks<check_m_limit, check_n_limit, true>(
            item_id, m, n, k, A, lda, B, ldb, s1, s3, out_of_range);
        id.barrier(cl::sycl::access::fence_space::local_space);
        compute_block_gemm(s2, s4, reg_a, reg_b, reg_res);
        sync_smem<double_buffer, block_cols * ldsb, block_cols * ldsb,
                  ldsa * cl_elems, ldsa * cl_elems>(id, ofs, s1, s2, s3, s4);
      }

      // store the output
      store_output_block<check_m_limit, check_n_limit>(
          mc, nc, alpha, beta, C, ldc, reg_res, out_of_range);
      orig_A += (a_size * batch_stride);
      orig_B += (b_size * batch_stride);
      orig_C += (c_size * batch_stride);
      k = orig_k;
      // batch_size_ must be signed as the negative value has meaning here.
      batch_size -= batch_stride;
    } while (batch_size > wg_batch_id);
  }

  /*!
   * @brief Store the computed gemm result to the C matrix
   *
   * @tparam check_m_limit  iff true, check if row indexes of C are
   *                        out-of-bound
   * @tparam check_n_limit  iff true, check if no indexes of C are
   *                        out-of-bound
   * @tparam OutputPointerType the type of C
   * @param mc the computed boundary limit of m in matrix C
   * @param nc the computed boundary limit of n in matrix C
   *  @param alpha  scaling factor of AB
   * @param beta  scaling factor of C
   * @param C  pointer to the first element of C
   * @param ldc  leading dimension of C
   * @param reg_res  2D register array containing the partial resull of C per
   * thread
   */
  template <bool check_m_limit, bool check_n_limit, typename OutputPointerType>
  static SYCL_BLAS_INLINE void store_output_block(
      index_t mc, index_t nc, element_t alpha, element_t beta,
      OutputPointerType C, index_t ldc,
      element_t (&reg_res)[item_rows][item_cols],
      const bool out_of_range) noexcept {
    if (out_of_range) {
      return;
    }
#pragma unroll
    for (index_t i = 0; i < item_cols; ++i) {
#pragma unroll
      for (index_t j = 0; j < item_rows; ++j) {
        const bool in_range = do_check<check_m_limit>(j * wg_rows < mc) &&
                              do_check<check_n_limit>(i < nc);
        if (in_range) {
          // when C is uninitialized the element of the C can be NaN, and
          // Nan*0 will be NaN
          if (is_beta_zero) {
            C[j * wg_rows] = alpha * reg_res[j][i];
          } else {
            C[j * wg_rows] = alpha * reg_res[j][i] + beta * C[j * wg_rows];
          }
        }
      }
      C = C + ldc;
    }
  }

  /*!
   * @brief Extract a block of A, and a conformant block of B.
   *
   * @see GemmFactory::extract_block()
   */
  template <bool check_m_limit, bool check_n_limit, bool check_k_limit,
            typename InputPointerType, typename ScratchPointerType>
  static SYCL_BLAS_INLINE void extract_input_blocks(
      index_t item_id, index_t m, index_t n, index_t k, InputPointerType A,
      index_t lda, InputPointerType B, index_t ldb, ScratchPointerType sB,
      ScratchPointerType sA, const bool out_of_range) noexcept {
    if (out_of_range) {
      return;
    }
    extract_block<check_m_limit, check_k_limit, trans_a, block_rows, cl_elems,
                  ldsa>(item_id, A, lda, sA,
                        [&](index_t ir, index_t cr) { return cr < m; },
                        [&](index_t ic, index_t cc) { return cc < k - ic; });
    extract_block<check_k_limit, check_n_limit, trans_b, cl_elems, block_cols,
                  ldsb>(item_id, B, ldb, sB,
                        [&](index_t ir, index_t cr) { return cr < k - ir; },
                        [&](index_t ic, index_t cc) { return cc < n; });
  }

  /*!
   * @brief Extract a block of a matrix from global to shared memory, and
   *        optionally transpose it on the fly.
   *
   * This is a collective operation on all items in a work group.
   *
   * @tparam check_row_limit  iff true, check the row out-of-bound condition
   * @tparam check_col_limit  iff true, check the column out-of-bound condition
   * @tparam trans  iff true, transpose the matrix
   * @tparam rows  number of rows in the block
   * @tparam cols  number of columns in the block
   * @tparam lds  leading dimension of the block in shared memory
   * @tparam InputPointerType  pointer type of the input matrix
   * @tparam ScratchPointerType  pointer type of the memory used to store the
   *                             extracted block
   * @tparam RowPredicate  row out-of-bound condition type
   * @tparam ColPredicate  column out-of-bound condition type
   *
   * @param item_id  id of the work item which called this method
   * @param ptr  pointer to the input matrix with proper item-dependent offset,
   *             see GemmFactory::run() for details
   * @param ld  the leading dimension of the input matrix
   * @param scratch  the pointer to memory where the output block is stored,
   *                 with proper item-dependent offset, see GemmFactory::run()
   *                 for details
   * @param in_row  a predicate which checks whether a row index is within
   *                matrix bounds
   * @param in_col  a predicate which checks whether a col index is within
   *                matrix bounds
   */
  template <bool check_row_limit, bool check_col_limit, bool trans,
            index_t rows, index_t cols, index_t lds, typename InputPointerType,
            typename ScratchPointerType, typename RowPredicate,
            typename ColPredicate>
  static SYCL_BLAS_INLINE typename std::enable_if<!trans>::type extract_block(
      index_t item_id, InputPointerType ptr, index_t ld,
      ScratchPointerType scratch, RowPredicate in_row, ColPredicate in_col) {
    const index_t bs = rows * cols;
#pragma unroll
    for (index_t i = 0; i < (bs - 1) / wg_size + 1; ++i) {
      if (!do_check<((bs % wg_size) != 0)>(item_id + i * wg_size < bs))
        continue;
      const index_t col_ofs = i * (wg_size / rows);
      const bool in_range =
          do_check<check_row_limit>(in_row(item_id % rows, 0)) &&
          do_check<check_col_limit>(in_col(item_id / rows, col_ofs));
      scratch[col_ofs * lds] = in_range ? ptr[col_ofs * ld] : element_t(0);
    }
  }

  template <bool check_row_limit, bool check_col_limit, bool trans,
            index_t rows, index_t cols, index_t lds, typename InputPointerType,
            typename ScratchPointerType, typename RowPredicate,
            typename ColPredicate>
  static SYCL_BLAS_INLINE typename std::enable_if<trans>::type extract_block(
      index_t item_id, InputPointerType ptr, index_t ld,
      ScratchPointerType scratch, RowPredicate in_row, ColPredicate in_col) {
    const index_t bs = rows * cols;
#pragma unroll
    for (index_t i = 0; i < (bs - 1) / wg_size + 1; ++i) {
      if (!do_check<((bs % wg_size) != 0)>(item_id + i * wg_size < bs))
        continue;
      const index_t row_ofs = i * (wg_size / cols);
      const bool in_range =
          do_check<check_row_limit>(in_row(item_id / cols, row_ofs)) &&
          do_check<check_col_limit>(in_col(item_id % cols, 0));
      scratch[row_ofs] = in_range ? ptr[row_ofs * ld] : element_t(0);
    }
  }

  /*!
   * @brief Compute a small matrix-matrix product `reg_res += A*B`.
   *
   * @tparam InputPointerType  pointer type for A and B
   *
   * @param B  pointer to matrix A with proper item-dependent offset,
   *           see GemmFactory::run() for details
   * @param A  pointer to matrix B with proper item-dependent offset,
   *           see GemmFactory::run() for details
   * @param reg_a  temporary register array used to prefetch columns of A
   * @param reg_b  temporary register used to prefetch elements of B
   * @param reg_res  2D register array used to store the result C
   */
  template <typename InputPointerType>
  static SYCL_BLAS_INLINE void compute_block_gemm(
      InputPointerType B, InputPointerType A, element_t (&reg_a)[item_rows],
      element_t &reg_b, element_t (&reg_res)[item_rows][item_cols]) noexcept {
    // NOTE: Adding "#pragma unroll" here reduces performance on AMD R9 Nano.
    //       Seems that the small reduction of arithmetic operations does not
    //       amortize the cost of loading the larger kernel binary resulting
    //       from loop unrollment.
    for (index_t i = 0; i < cl_elems; ++i) {
#pragma unroll
      for (index_t j = 0; j < item_rows; ++j) {
        reg_a[j] = A[j * wg_rows];
      }
#pragma unroll
      for (index_t j = 0; j < item_cols; ++j) {
        reg_b = B[j * ldsb];
#pragma unroll
        for (index_t l = 0; l < item_rows; ++l) {
          reg_res[l][j] = cl::sycl::mad(reg_a[l], reg_b, reg_res[l][j]);
        }
      }
      A = A + ldsa;
      B = B + 1;
    }
  }

  /*!
   * @brief Synchronize multiple shared memory blocks using a barrier or
   *        double buffering.
   *
   * @tparam db  if true, use double buffering, otherwise use barrier
   * @tparam o  size of the first memory block
   * @tparam os  sizes of other memory blocks
   * @tparam P  type of first memory block
   * @tparam Ps  types of other memory blocks
   *
   * @param id  nd_item used to call barrier sync
   * @param ofs_sign  if 1, use next block for double buffering, if -1 use
   *                  previous block
   * @param s  pointer to first memory block
   * @param ss  pointers to other memory blocks
   */
  template <bool db, index_t o, index_t... os, typename P, typename... Ps>
  static SYCL_BLAS_INLINE typename std::enable_if<db>::type sync_smem(
      cl::sycl::nd_item<1> id, index_t &ofs_sign, P &s, Ps &... ss) noexcept {
    s = s + ofs_sign * o;
    sync_smem<db, os...>(id, ofs_sign, ss...);
  }

  template <bool db>
  static SYCL_BLAS_INLINE typename std::enable_if<db>::type sync_smem(
      cl::sycl::nd_item<1>, index_t &ofs_sign) noexcept {
    ofs_sign = -ofs_sign;
  }

  template <bool db, index_t..., typename... Ps>
  static SYCL_BLAS_INLINE typename std::enable_if<!db>::type sync_smem(
      cl::sycl::nd_item<1> id, index_t &, Ps &...) noexcept {
    id.barrier(cl::sycl::access::fence_space::local_space);
  }
};  // namespace blas

}  // namespace blas

#endif  // BLAS3_TREES_GEMM_HPP
=======
#endif  // SYCL_BLAS_BLAS3_TREES_HPP
>>>>>>> 679a8b9a
<|MERGE_RESOLUTION|>--- conflicted
+++ resolved
@@ -29,1337 +29,4 @@
 #include "blas3/gemm_no_local.hpp"
 #include "blas3/gemm_local.hpp"
 
-<<<<<<< HEAD
-namespace blas {
-
-template <typename element_t>
-struct type_string {
-  static SYCL_BLAS_INLINE const char *get_value() { return "unknown"; }
-};
-
-#define ENABLE_TYPE_STRING(_type)                                      \
-  template <>                                                          \
-  struct type_string<_type> {                                          \
-    static SYCL_BLAS_INLINE const char *get_value() { return #_type; } \
-  };
-
-ENABLE_TYPE_STRING(float)
-ENABLE_TYPE_STRING(double)
-
-#undef ENABLE_TYPE_STRING
-
-/*!
- * @brief The Tile structure determines the tiling configuration of a gemm
- *        implementation.
- *
- * The structure defines a hierarchical mapping of work items to matrix blocks,
- * and the Tile parameter have the largest impact on performance.
- * The blocking is done in 3 layers.
- *
- * The largest, top-level layer groups multiple consecutive work groups into a
- * top-level tile. The size of the tile (expressed in the number of work groups
- * in a tile) is determined by TlRows and TlColumns template parameters.
- * Different settings of the top-level layer do not have any impact on the
- * amount of required resources, but can impact data locality between
- * neighboring work groups, which can improve cache hit rates of high-level
- * caches if they are shared between multiple work groups.
- *
- * The second, block-level layer groups multiple work items into a block-level
- * tile. One block-level tile is assigned to one work-group, and hence
- * determines the number of work items within a work group.
- * It impacts local memory requirement (larger tile size requires more
- * local memory). A larger tile will also increase global data reuse
- * (average number of arithmetic operations performed per each data element
- * fetched from global memory). Generally, the larger block-level tile the
- * better, but its size is restricted by the maximal work-group size, and by
- * the available amount of shared memory.
- *
- * The last, item-level layer determines the size of the item-level tile,
- * which represents the size of the matrix block processed by a single work
- * item. A larger tile results in higher global data reuse, as well as local
- * data reuse (average number of arithmetic operations performed per each data
- * element fetched from local). However, larger tiles require more
- * register space, as well as more local memory.
- *
- * @note Square, or close-to-square tiles achieve the highest data reuse rate
- *       among all tiles that use the same amount of local / register
- *       space.
- *
- * @tparam ItemRows  the number of rows processed by each work item
- * @tparam ItemCols  the number of columns processed by each work item
- * @tparam WgRows  the number of item-level tiles within each column of
- *                 block-level tile
- * @tparam WgCols  the number of item-level tiles within each row of
- *                 block-level tile
- * @tparam TlRows  the number of block-level tiles within each column of
- *                 top-level tile
- * @tparam TlCols  the number of block-level tiles within each row of
- *                 top-level tile
- *
- * @see GemmFactory
- */
-template <int ItemRows, int ItemCols, int WgRows, int WgCols, int TlRows,
-          int TlCols>
-SYCL_BLAS_INLINE std::string Tile<ItemRows, ItemCols, WgRows, WgCols, TlRows,
-                                  TlCols>::get_type_string() noexcept {
-  std::ostringstream str{};
-  str << "Tile<" << item_rows << ", " << item_cols << ", " << wg_rows << ", "
-      << wg_cols << ", " << tl_rows << ", " << tl_cols << ">";
-  return str.str();
-}
-
-/*!
- * @brief This factory generates reference GEMM implementations.
- *
- * These implementations use a naive approach of mapping one value of the
- * output matrix to each work item, and are highly memory bound.
- * They should only be used as a reference in performance testing, or to check
- * correctness of other implementations.
- * Refer to GemmFactory for details about how to use this. Note that there is
- * no local_memory value, as these functions do not use local memory.
- *
- * @tparam WgSize  the number of items in a work group
- * @tparam TransA  iff true, A will be transposed on the fly
- * @tparam TransB  iff true, B will be transposed on the fly
- * @tparam element_t  the type of matrix elements
- */
-template <typename input_t, typename output_t, bool DoubleBuffer, bool NbcA,
-          bool NbcB, int ClSize, typename tile_type, bool TransA, bool TransB,
-          typename element_t, bool is_beta_zero, int Gemm_type>
-SYCL_BLAS_INLINE
-Gemm<input_t, output_t, DoubleBuffer, NbcA, NbcB, ClSize, tile_type, TransA,
-     TransB, element_t, is_beta_zero, Gemm_type>::
-    Gemm(input_t A, input_t B, output_t C, element_t alpha, element_t beta,
-         typename std::make_signed<typename input_t::index_t>::type batch_size)
-    : a_(A),
-      b_(B),
-      c_(C),
-      alpha_(alpha),
-      beta_(beta),
-      m_(a_.get_size_row()),
-      n_(b_.get_size_col()),
-      k_(a_.get_size_col()),
-      lda_(a_.getSizeL()),
-      ldb_(b_.getSizeL()),
-      ldc_(c_.getSizeL()),
-      batch_size_(batch_size) {}
-template <typename input_t, typename output_t, bool DoubleBuffer, bool NbcA,
-          bool NbcB, int ClSize, typename tile_type, bool TransA, bool TransB,
-          typename element_t, bool is_beta_zero, int Gemm_type>
-SYCL_BLAS_INLINE std::string
-Gemm<input_t, output_t, DoubleBuffer, NbcA, NbcB, ClSize, tile_type, TransA,
-     TransB, element_t, is_beta_zero, Gemm_type>::get_type_string() noexcept {
-  std::ostringstream str{};
-  str << "ReferenceGemmFactory<" << wg_size << ", "
-      << type_string<value_t>::get_value() << ">";
-  return str.str();
-}
-/*!
- *@brief gt_workgroup_cluster. This function is used to find the optimum
- *number of work_group required to execute each GEMM.
- *
- */
-template <typename input_t, typename output_t, bool DoubleBuffer, bool NbcA,
-          bool NbcB, int ClSize, typename tile_type, bool TransA, bool TransB,
-          typename element_t, bool is_beta_zero, int Gemm_type>
-SYCL_BLAS_INLINE typename Gemm<input_t, output_t, DoubleBuffer, NbcA, NbcB,
-                               ClSize, tile_type, TransA, TransB, element_t,
-                               is_beta_zero, Gemm_type>::index_t
-Gemm<input_t, output_t, DoubleBuffer, NbcA, NbcB, ClSize, tile_type, TransA,
-     TransB, element_t, is_beta_zero,
-     Gemm_type>::get_workgroup_cluster(index_t m, index_t n) noexcept {
-  return ((m * n - 1) / wg_size + 1);
-}
-/*!
- *@brief get_num_workgroup_cluster. This function is used to extend the number
- *of work_group cluster, in order to make sure that atleast 4
- *gemm operations is available per work group. The number 4
- *is used based on empirical research.
- *
- */
-template <typename input_t, typename output_t, bool DoubleBuffer, bool NbcA,
-          bool NbcB, int ClSize, typename tile_type, bool TransA, bool TransB,
-          typename element_t, bool is_beta_zero, int Gemm_type>
-SYCL_BLAS_INLINE typename Gemm<input_t, output_t, DoubleBuffer, NbcA, NbcB,
-                               ClSize, tile_type, TransA, TransB, element_t,
-                               is_beta_zero, Gemm_type>::index_t
-Gemm<input_t, output_t, DoubleBuffer, NbcA, NbcB, ClSize, tile_type, TransA,
-     TransB, element_t, is_beta_zero,
-     Gemm_type>::get_num_workgroup_cluster(index_t m, index_t n,
-                                           index_t compute_units) noexcept {
-  constexpr index_t num_gemm_per_compute_units = 4;
-  return ((num_gemm_per_compute_units * compute_units - 1) /
-              Gemm<input_t, output_t, DoubleBuffer, NbcA, NbcB, ClSize,
-                   tile_type, TransA, TransB, element_t, is_beta_zero,
-                   Gemm_type>::get_workgroup_cluster(m, n) +
-          1);
-}
-
-template <typename input_t, typename output_t, bool DoubleBuffer, bool NbcA,
-          bool NbcB, int ClSize, typename tile_type, bool TransA, bool TransB,
-          typename element_t, bool is_beta_zero, int Gemm_type>
-SYCL_BLAS_INLINE cl::sycl::nd_range<1>
-Gemm<input_t, output_t, DoubleBuffer, NbcA, NbcB, ClSize, tile_type, TransA,
-     TransB, element_t, is_beta_zero,
-     Gemm_type>::get_nd_range(index_t m, index_t n,
-                              index_t compute_units) noexcept {
-  const cl::sycl::range<1> nwg(
-      Gemm<input_t, output_t, DoubleBuffer, NbcA, NbcB, ClSize, tile_type,
-           TransA, TransB, element_t, is_beta_zero,
-           Gemm_type>::get_workgroup_cluster(m, n) *
-      Gemm<input_t, output_t, DoubleBuffer, NbcA, NbcB, ClSize, tile_type,
-           TransA, TransB, element_t, is_beta_zero,
-           Gemm_type>::get_num_workgroup_cluster(m, n, compute_units));
-  const cl::sycl::range<1> wgs(wg_size);
-  return cl::sycl::nd_range<1>(nwg * wgs, wgs);
-}
-template <typename input_t, typename output_t, bool DoubleBuffer, bool NbcA,
-          bool NbcB, int ClSize, typename tile_type, bool TransA, bool TransB,
-          typename element_t, bool is_beta_zero, int Gemm_type>
-SYCL_BLAS_INLINE typename Gemm<input_t, output_t, DoubleBuffer, NbcA, NbcB,
-                               ClSize, tile_type, TransA, TransB, element_t,
-                               is_beta_zero, Gemm_type>::index_t
-Gemm<input_t, output_t, DoubleBuffer, NbcA, NbcB, ClSize, tile_type, TransA,
-     TransB, element_t, is_beta_zero, Gemm_type>::get_size() const {
-  return m_ * n_;
-}
-
-template <typename input_t, typename output_t, bool DoubleBuffer, bool NbcA,
-          bool NbcB, int ClSize, typename tile_type, bool TransA, bool TransB,
-          typename element_t, bool is_beta_zero, int Gemm_type>
-SYCL_BLAS_INLINE bool Gemm<input_t, output_t, DoubleBuffer, NbcA, NbcB, ClSize,
-                           tile_type, TransA, TransB, element_t, is_beta_zero,
-                           Gemm_type>::valid_thread(cl::sycl::nd_item<1> ndItem)
-    const {
-  return true;
-}
-
-template <typename input_t, typename output_t, bool DoubleBuffer, bool NbcA,
-          bool NbcB, int ClSize, typename tile_type, bool TransA, bool TransB,
-          typename element_t, bool is_beta_zero, int Gemm_type>
-SYCL_BLAS_INLINE void Gemm<input_t, output_t, DoubleBuffer, NbcA, NbcB, ClSize,
-                           tile_type, TransA, TransB, element_t, is_beta_zero,
-                           Gemm_type>::eval(cl::sycl::nd_item<1> id) noexcept {
-  const index_t wg_batch_id = id.get_group(0) / get_workgroup_cluster(m_, n_);
-  // This will disable all workgroups that dont have any batch to work on
-  if (wg_batch_id >= batch_size_) {
-    return;
-  }
-  const index_t batch_stride =
-      id.get_group_range(0) / get_workgroup_cluster(m_, n_);
-
-  const index_t a_size = trans_a ? m_ * lda_ : k_ * lda_;
-  const index_t b_size = trans_b ? ldb_ * k_ : n_ * ldb_;
-  const index_t c_size = ldc_ * n_;
-
-  auto orig_A = a_.get_pointer() + (wg_batch_id * a_size);
-  auto orig_B = b_.get_pointer() + (wg_batch_id * b_size);
-  auto orig_C = c_.get_pointer() + (wg_batch_id * c_size);
-
-  index_t item_id = (id.get_group(0) % get_workgroup_cluster(m_, n_)) *
-                        (id.get_local_range(0)) +
-                    id.get_local_id(0);
-  if (item_id >= m_ * n_) {
-    return;
-  }
-
-  const index_t row = item_id % m_;
-  const index_t col = item_id / m_;
-
-  orig_A = orig_A + row * (trans_a ? lda_ : 1);
-  orig_B = orig_B + col * (trans_b ? 1 : ldb_);
-  orig_C = orig_C + row + col * ldc_;
-
-  do {
-    auto A = orig_A;
-    auto B = orig_B;
-    auto C = orig_C;
-    value_t reg_res = {};
-    while (k_ > 0) {
-      reg_res = cl::sycl::mad(A[0], B[0], reg_res);
-      --k_;
-      A = A + (trans_a ? 1 : lda_);
-      B = B + (trans_b ? ldb_ : 1);
-    }
-    // when C is uninitialized the element of the C can be NaN, and Nan*0
-    // will be NaN
-    if (is_beta_zero) {
-      C[0] = alpha_ * reg_res;
-    } else {
-      C[0] = alpha_ * reg_res + beta_ * C[0];
-    }
-
-    orig_A += (a_size * batch_stride);
-    orig_B += (b_size * batch_stride);
-    orig_C += (c_size * batch_stride);
-    k_ = a_.get_size_col();
-    // batch_size_ must be signed as the negative value has meaning here.
-    batch_size_ -= batch_stride;
-  } while (batch_size_ > wg_batch_id);
-}
-
-template <typename input_t, typename output_t, bool DoubleBuffer, bool NbcA,
-          bool NbcB, int ClSize, typename tile_type, bool TransA, bool TransB,
-          typename element_t, bool is_beta_zero, int Gemm_type>
-SYCL_BLAS_INLINE void
-Gemm<input_t, output_t, DoubleBuffer, NbcA, NbcB, ClSize, tile_type, TransA,
-     TransB, element_t, is_beta_zero, Gemm_type>::bind(cl::sycl::handler &h) {
-  a_.bind(h);
-  b_.bind(h);
-  c_.bind(h);
-}
-
-template <typename input_t, typename output_t, bool DoubleBuffer, bool NbcA,
-          bool NbcB, int ClSize, typename tile_type, bool TransA, bool TransB,
-          typename element_t, bool is_beta_zero, int Gemm_type>
-SYCL_BLAS_INLINE void
-Gemm<input_t, output_t, DoubleBuffer, NbcA, NbcB, ClSize, tile_type, TransA,
-     TransB, element_t, is_beta_zero, Gemm_type>::adjust_access_displacement() {
-  a_.adjust_access_displacement();
-  b_.adjust_access_displacement();
-  c_.adjust_access_displacement();
-}
-
-/*!
- * Optionally avoid evaluating the expression given as input.
- *
- * @return If the template parameter is true, return the value of expression
- *         given by cond, otherwise return true.
- *
- * @note This function can be used to hint the compiler that a boolean
- *       expression does not have to be evaluated in certain situations.
- */
-template <bool>
-SYCL_BLAS_INLINE bool do_check(bool cond) {
-  return cond;
-}
-template <>
-SYCL_BLAS_INLINE bool do_check<false>(bool) {
-  return true;
-}
-
-/*!
- * @brief NoLocalGemmFactory is a template class whose instantiations provide
- *        different implementations of the GEMM kernel where the is no
- * local memory available on the device.
- *
- * To use the function, each item of a kernel dispatched with an nd_range given
- * by NoLocalGemmFactory::get_nd_range() should call eval().
- *
- * @tparam ClSize  the size of the cache line of the architecture
- *                 This parameter has been reserved for further optimisation
- *                 (If the value passed in is smaller than the actual cache
- *                 line size, some values fetched will be wasted, which can
- *                 significantly reduce performance. It can be set to a
- *                 multiple of the physical cache line size. In this case, it
- *                 will significantly increase local memory usage, but
- *                 will result in fewer local barriers.)
- * @tparam TileType  determines the size of the local, work group, and top
- *                   level tiles to use, see Tile
- * @tparam TransA  iff true, matrix A will be transposed on the fly
- * @tparam TransB  iff true, matrix B will be transposed on the fly
- * @tparam element_t  type of matrix elements
- */
-template <typename input_t, typename output_t, bool DoubleBuffer, bool NbcA,
-          bool NbcB, int ClSize, typename tile_type, bool TransA, bool TransB,
-          typename element_t, bool is_beta_zero>
-class Gemm<input_t, output_t, DoubleBuffer, NbcA, NbcB, ClSize, tile_type,
-           TransA, TransB, element_t, is_beta_zero,
-           static_cast<int>(Gemm_t::no_local_memory)> {
- public:
-  using value_t = element_t;
-  using index_t = typename std::make_signed<typename input_t::index_t>::type;
-  static constexpr int type = static_cast<int>(Gemm_t::no_local_memory);
-  static constexpr int local_memory_size = 0;
-  /*! @brief The number of rows processed by each work item */
-  static constexpr index_t item_rows = tile_type::item_rows;
-  /*! @brief The number of cols processed by each work item */
-  static constexpr index_t item_cols = tile_type::item_cols;
-  /*! @brief The number of work items in each row of work group */
-  static constexpr index_t wg_rows = tile_type::wg_rows;
-  /*! @brief The number of work items in each column of work group */
-  static constexpr index_t wg_cols = tile_type::wg_cols;
-  /*! @brief Number of rows within a work-group level tile */
-  static constexpr index_t block_rows = wg_rows * item_rows;
-  /*! @brief Number of columns within a work-group level tile */
-  static constexpr index_t block_cols = wg_cols * item_cols;
-  /*! @brief The size of tile processed by a work-group */
-  static constexpr index_t tile_size = block_rows * block_cols;
-  /*! @brief A boolean parameter represents wheather or not matrix A is
-   * transposed */
-  static constexpr bool trans_a = TransA;
-  /*! @brief A boolean parameter represents wheather or not matrix B is
-   * transposed */
-  static constexpr bool trans_b = TransB;
-
-  static_assert(wg_cols * item_cols == item_rows * wg_rows,
-                "Work group size should be a multiple "
-                "of the number of rows in a block\n"
-                " --- this is ensured iff: item_rows | wg_cols");
-
-  input_t a_;
-  input_t b_;
-  output_t c_;
-  element_t alpha_;
-  element_t beta_;
-  index_t m_;
-  index_t n_;
-  index_t k_;
-  index_t lda_;
-  index_t ldb_;
-  index_t ldc_;
-  index_t batch_size_;
-  SYCL_BLAS_INLINE Gemm(input_t A, input_t B, output_t C, element_t alpha,
-                        element_t beta, index_t batch_size)
-      : a_(A),
-        b_(B),
-        c_(C),
-        alpha_(alpha),
-        beta_(beta),
-        m_(a_.get_size_row()),
-        n_(b_.get_size_col()),
-        k_(a_.get_size_col()),
-        lda_(a_.getSizeL()),
-        ldb_(b_.getSizeL()),
-        ldc_(c_.getSizeL()),
-        batch_size_(batch_size) {}
-
-  /*!
-   * @brief Get the type of this NoLocalGemmFactory as a human readable string.
-   */
-  static SYCL_BLAS_INLINE std::string get_type_string() noexcept {
-    std::ostringstream str{};
-    str << "NoLocalGemmFactory<" << ClSize << ", "
-        << tile_type::get_type_string() << ", "
-        << type_string<value_t>::get_value() << ">";
-    return str.str();
-  }
-  /*!
-   *@brief gt_workgroup_cluster. This function is used to find the optimum
-   *number of work_group required to execute each GEMM.
-   *
-   */
-  static SYCL_BLAS_INLINE index_t get_workgroup_cluster(index_t m,
-                                                        index_t n) noexcept {
-    return (((m - 1) / (item_rows * wg_rows) + 1) *
-            ((n - 1) / (item_cols * wg_cols) + 1));
-  }
-  /*!
-   *@brief get_num_workgroup_cluster. This function is used to extend the number
-   *of work_group cluster, in order to make sure that atleast 4 gemm operations
-   *is available per work group. The number 4 is used based on empirical
-   *research.
-   *
-   */
-  static SYCL_BLAS_INLINE index_t get_num_workgroup_cluster(
-      index_t m, index_t n, index_t compute_units) noexcept {
-    constexpr index_t num_gemm_per_compute_units = 4;
-    return ((num_gemm_per_compute_units * compute_units - 1) /
-                get_workgroup_cluster(m, n) +
-            1);
-  }
-
-  static SYCL_BLAS_INLINE cl::sycl::nd_range<1> get_nd_range(
-      index_t m, index_t n, index_t compute_units) noexcept {
-    const cl::sycl::range<1> nwg(
-        get_workgroup_cluster(m, n) *
-        get_num_workgroup_cluster(m, n, compute_units));
-    const cl::sycl::range<1> wgs(wg_rows * wg_cols);
-
-    return cl::sycl::nd_range<1>(nwg * wgs, wgs);
-  }
-
-  SYCL_BLAS_INLINE index_t get_size() const { return m_ * n_; }
-
-  SYCL_BLAS_INLINE bool valid_thread(cl::sycl::nd_item<1> ndItem) const {
-    return true;
-  }
-
-  SYCL_BLAS_INLINE void eval(cl::sycl::nd_item<1> id) noexcept {
-    // The batch index that each workgroup should start working with
-    const index_t wg_batch_id = id.get_group(0) / get_workgroup_cluster(m_, n_);
-    // This will disable all workgroups that dont have any batch to work on
-    if (wg_batch_id >= batch_size_) {
-      return;
-    }
-
-    const index_t batch_stride =
-        id.get_group_range(0) / get_workgroup_cluster(m_, n_);
-
-    const index_t a_size = trans_a ? m_ * lda_ : k_ * lda_;
-    const index_t b_size = trans_b ? ldb_ * k_ : n_ * ldb_;
-    const index_t c_size = ldc_ * n_;
-    auto orig_A = a_.get_pointer() + (wg_batch_id * a_size);
-    auto orig_B = b_.get_pointer() + (wg_batch_id * b_size);
-    auto orig_C = c_.get_pointer() + (wg_batch_id * c_size);
-
-    const index_t number_of_block_per_row = ((m_ - 1) / block_rows) + 1;
-    /* linear work group id The number of work-group required to executed each
-     * batch efficiently*/
-    const index_t wg_id = id.get_group(0) % get_workgroup_cluster(m_, n_);
-    /*linear work item id*/
-    const index_t item_id = id.get_local_id(0);
-    /* row tile id  per work group */
-    const index_t tile_id_row = wg_id % number_of_block_per_row;
-    /* column tile id per work group */
-    const index_t tile_id_col = wg_id / number_of_block_per_row;
-    /* work item id per row */
-    const index_t local_item_id_row = item_id % wg_rows;
-    /* work item id per column */
-    const index_t local_item_id_col = item_id / wg_rows;
-    /* the start position of the tile-row per work group */
-    const index_t wg_row = tile_id_row * block_rows;
-    /* the start position of the tile-column per work group */
-    const index_t wg_col = tile_id_col * block_cols;
-
-    /* Exiting from any threads outside of the m and n boundary */
-    const bool out_of_range = ((local_item_id_row + wg_row >= m_) ||
-                               (local_item_id_col + wg_col >= n_));
-    /*
-     * The ma and na are used to adjust the start position of each work-item for
-     * A, B and C matrices.
-     */
-    const index_t dim_m_a_start = (local_item_id_row + wg_row);
-    const index_t dim_n_b_start = (local_item_id_col + wg_col);
-
-    /*! @brief Adjusting the start position of A, B , and C */
-    orig_A += dim_m_a_start * (trans_a ? lda_ : 1);
-    orig_B += dim_n_b_start * (trans_b ? 1 : ldb_);
-    orig_C += dim_m_a_start + (dim_n_b_start * ldc_);
-
-    /*!
-     * @brief is_internal_block_m and is_internal_block_n is used to distinguish
-     * the internal block. Therefore, work items using these blocks dont need to
-     * check for boundaries.
-     */
-    const bool is_internal_block =
-        (m_ - wg_row >= block_rows) && (n_ - wg_col >= block_cols);
-
-    /*
-     * The following lambdas: boundary_check_m, boundary_check_n, and
-     * boundary_check_c  are used to check the A, B , and C boundaries
-     * respectively.
-     */
-    const auto boundary_check_m = [&](index_t dim_m_a_start) {
-      return dim_m_a_start < m_;
-    };
-    const auto boundary_check_n = [&](index_t dim_n_b_start) {
-      return dim_n_b_start < n_;
-    };
-    const auto boundary_check_c = [&](index_t dim_m_c_start,
-                                      index_t dim_n_c_start) {
-      return (dim_m_c_start < m_ && dim_n_c_start < n_);
-    };
-
-    // computing the next element for a and b;
-    const index_t A_ptr_index = (trans_a ? lda_ : 1) * wg_rows;
-    const index_t B_ptr_index = (trans_b ? 1 : ldb_) * wg_cols;
-    /* temporary register array used to prefetch columns of A*/
-    value_t reg_a[item_rows];
-    /* temporary register used to prefetch elements of B*/
-    value_t reg_b[item_cols];
-    /*
-     * computing the gemm panel
-     */
-    if ((is_internal_block == true)) {
-      compute_gemm_no_shared_pannel<false>(
-          orig_A, orig_B, orig_C, a_size, b_size, c_size, a_.get_size_col(), k_,
-          dim_m_a_start, dim_n_b_start, A_ptr_index, B_ptr_index,
-          boundary_check_m, boundary_check_n, boundary_check_c, reg_a, reg_b,
-          out_of_range, batch_stride, wg_batch_id, batch_size_, lda_, ldb_,
-          ldc_, alpha_, beta_
-#ifdef ARM_GPU
-          ,
-          id
-#endif
-      );
-    } else {
-      compute_gemm_no_shared_pannel<true>(
-          orig_A, orig_B, orig_C, a_size, b_size, c_size, a_.get_size_col(), k_,
-          dim_m_a_start, dim_n_b_start, A_ptr_index, B_ptr_index,
-          boundary_check_m, boundary_check_n, boundary_check_c, reg_a, reg_b,
-          out_of_range, batch_stride, wg_batch_id, batch_size_, lda_, ldb_,
-          ldc_, alpha_, beta_
-#ifdef ARM_GPU
-          ,
-          id
-#endif
-      );
-    }
-  }
-  template <bool need_check_boundary, typename A_t, typename B_t, typename C_t,
-            typename check_boundary_m_t, typename check_boundary_n_t,
-            typename check_boundary_c_t>
-  static void SYCL_BLAS_INLINE compute_gemm_no_shared_pannel(
-      A_t orig_A, B_t orig_B, C_t orig_C, const index_t &a_size,
-      const index_t &b_size, const index_t &c_size, index_t orig_k, index_t k,
-      const index_t &dim_m_a_start, const index_t &dim_n_b_start,
-      const index_t &A_ptr_index, const index_t &B_ptr_index,
-      const check_boundary_m_t &boundary_check_m,
-      const check_boundary_n_t &boundary_check_n,
-      const check_boundary_c_t &boundary_check_c, element_t (&reg_a)[item_rows],
-      element_t (&reg_b)[item_cols], const bool out_of_range,
-      const index_t &batch_stride, const index_t &wg_batch_id,
-      index_t batch_size, const index_t &lda, const index_t &ldb,
-      const index_t &ldc, const element_t &alpha, const element_t &beta
-#ifdef ARM_GPU
-      ,
-      cl::sycl::nd_item<1> id
-#endif
-      ) noexcept {
-    do {
-      auto A = orig_A;
-      auto B = orig_B;
-      auto C = orig_C;
-
-      /* 2D register array used to store the result C*/
-      value_t reg_res[item_rows][item_cols] = {};
-      while (k > 0) {
-        /*
-         * Loading a corresponding block of matrix A into reg_a
-         */
-        load<item_rows, wg_rows, need_check_boundary>(
-            A, reg_a, A_ptr_index, dim_m_a_start, boundary_check_m,
-            out_of_range);
-#ifdef ARM_GPU
-        id.barrier(cl::sycl::access::fence_space::local_space);
-#endif
-        /*
-         * Loading a corresponding block of matrix B into reg_b
-         */
-        load<item_cols, wg_cols, need_check_boundary>(
-            B, reg_b, B_ptr_index, dim_n_b_start, boundary_check_n,
-            out_of_range);
-
-        /*
-         * Computing a the partial GEMM for the loaded block of reg_a andd
-         * reg_b and adding the result into reg_res
-         */
-        compute_block_gemm_no_shared(reg_a, reg_b, reg_res);
-        /*
-         * Moving forward to the next block
-         */
-        --k;
-        A = A + (trans_a ? 1 : lda);
-        B = B + (trans_b ? ldb : 1);
-      }
-      /*
-       *  Storing the reg_res into C matrix
-       */
-      store<need_check_boundary>(C, reg_res, alpha, beta, dim_m_a_start,
-                                 dim_n_b_start, boundary_check_c, out_of_range,
-                                 ldc);
-
-      orig_A += (a_size * batch_stride);
-      orig_B += (b_size * batch_stride);
-      orig_C += (c_size * batch_stride);
-      k = orig_k;
-      // batch_size_ must be signed as the negative value has meaning here.
-      batch_size -= batch_stride;
-    } while (batch_size > wg_batch_id);
-  }
-  /*!
-   * @brief binding the placeholder accessors to the SYCL command group
-   * handler
-   * @param h: SYCL command group handler. */
-  void bind(cl::sycl::handler &h) {
-    a_.bind(h);
-    b_.bind(h);
-    c_.bind(h);
-  }
-  void adjust_access_displacement() {
-    a_.adjust_access_displacement();
-    b_.adjust_access_displacement();
-    c_.adjust_access_displacement();
-  }
-
- private:
-  /*!
-   * @brief Following function load a block of row_items/col_items elements from
-   * A/B matrix into reg_a/reg_b.
-   * @tparam item_size it is the size of private register: either row_items or
-   * column_item
-   * @tparam next_element : is the stride to acces the next element of A or B
-   * matrix. it is either wg_rows or wg_cols.
-   * @tparam check_block: determined whether or not the requested block is
-   * internal. false means no need to check the boundaries
-   * @tparam pointerType: the type of the input matrix
-   * @tparam check_boundary: the type of a function used for checking the
-   * boundary for blocks of data located at the edge of the input matrix
-   * @param ptr : the input matrix, either A or B.
-   * @param reg[item_size] the private array containing the input block per
-   * work-item: it is either reg_a or reg_b.
-   * @param ld : the leading dimension of the input matrix.
-   * @param index: the start position of the block of data to be loaded.
-   * @param chk_boundary: an instance of the check_boundary function
-   */
-
-  template <index_t item_size, index_t next_element, bool check_block,
-            typename PointerType, typename check_boundary>
-  static SYCL_BLAS_INLINE void load(PointerType ptr,
-                                    element_t (&reg)[item_size],
-                                    const index_t &ld, index_t index,
-                                    const check_boundary &chk_boundary,
-                                    const bool out_of_range) noexcept {
-    if (out_of_range) {
-      return;
-    }
-#pragma unroll
-    for (int i = 0; i < item_size; i++) {
-      reg[i] =
-          do_check<check_block>(chk_boundary(index)) ? ptr[0] : element_t(0);
-      ptr += ld;
-      index += next_element;
-    }
-  }
-
-  /*!
-   * @brief The following function compute the partial GEMM for the input block
-   * reg_a and reg_b and add the result to the reg_res
-   * @param reg_a  temporary register array used to prefetch columns of A
-   * @param reg_b  temporary register used to prefetch elements of B
-   * @param reg_res  2D register array used to store the result C
-   */
-  static SYCL_BLAS_INLINE void compute_block_gemm_no_shared(
-      element_t (&reg_a)[item_rows], element_t (&reg_b)[item_cols],
-      element_t (&reg_res)[item_rows][item_cols]) noexcept {
-#pragma unroll
-    for (int j = 0; j < item_cols; j++) {
-#pragma unroll
-      for (int i = 0; i < item_rows; i++) {
-        reg_res[i][j] = cl::sycl::mad(reg_a[i], reg_b[j], reg_res[i][j]);
-      }
-    }
-  }
-
-  /*!
-   * @brief For each work itemThe following function store the computed block of
-   * GEMM reg_res into output matrix C
-   * @tparam check_block: determined whether or not the requested block is
-   * internal. false means no need to check the boundaries
-   * @tparam pointerType: the type of the matrix C
-   * @tparam check_boundary: the type of a function used for checking the
-   * boundary for blocks of data located at the edge of the input matrix
-   * @param c: is the output matrix C
-   * @param reg_res  2D register array used to store the result C
-   * @param chk_boundary: an instance of the check_boundary function
-   * @param ldc is the leading dimension of C
-   * @param mc and nc are indices, used to check the boundary of C
-   */
-  template <bool check_block, typename PointerType, typename check_boundary>
-  static SYCL_BLAS_INLINE void store(
-      PointerType C, element_t (&reg_res)[item_rows][item_cols],
-      const element_t &alpha, const element_t &beta,
-      const index_t &dim_m_c_start, const index_t &dim_n_c_start,
-      const check_boundary &chk_boundary, const bool out_of_range,
-      const index_t &ldc) noexcept {
-    if (out_of_range) {
-      return;
-    }
-#pragma unroll
-    for (int j = 0; j < item_cols; j++) {
-#pragma unroll
-      for (int i = 0; i < item_rows; i++) {
-        if (do_check<check_block>(chk_boundary(dim_m_c_start + i * wg_rows,
-                                               dim_n_c_start + j * wg_cols))) {
-          // when C is uninitialized the element of the C can be NaN, and Nan*0
-          // will be NaN
-          if (is_beta_zero) {
-            C[i * wg_rows] = alpha * reg_res[i][j];
-          } else {
-            C[i * wg_rows] = alpha * reg_res[i][j] + beta * C[i * wg_rows];
-          }
-        }
-      }
-      C = C + (wg_cols * ldc);
-    }
-  }
-};  // end class No Local GemmFactory
-
-/*!
- * @brief GemmFactory is a template class whose instantiations provide
- *        different implementations of the GEMM device function.
- *
- * To use the function, each item of a kernel launched with nd_range given by
- * GemmFactory::get_nd_range() should call GemmFactory::run(). The size of
- * local memory required per work group can be queried with
- * GemmFactory::local_memory.
- *
- * @tparam DoubleBuffer  iff true,  enables the use of double buffering
- *                       (doubles the amount of consumed local memory,
- *                        but halves the number of required local barriers)
- * @tparam NbcA  iff true, avoids bank conflicts when accessing blocks of
- *               matrix A in local memory (slightly increases local
- *               memory consumption) - may be useful in combination with TranA
- * @tparam NbcA  iff true, avoids bank conflicts when accessing blocks of
- *               matrix B in local memory (slightly increases local
- *               memory consumption) - may be useful in combination with TranB
- * @tparam ClSize  the size of the cache line of the architecture
- *                 (If the value passed in is smaller than the actual cache
- *                 line size, some values fetched will be wasted, which can
- *                 significantly reduce performance. It can be set to a
- *                 multiple of the physical cache line size. In this case, it
- *                 will significantly increase local memory usage, but
- *                 will result in fewer local barriers.)
- * @tparam TileType  determines the size of the local, work group, and top
- *                   level tiles to use, see Tile
- * @tparam TransA  iff true, matrix A will be transposed on the fly
- * @tparam TransB  iff true, matrix B will be transposed on the fly
- * @tparam element_t  type of matrix elements
- */
-template <typename input_t, typename output_t, bool DoubleBuffer, bool NbcA,
-          bool NbcB, int ClSize, typename TileType, bool TransA, bool TransB,
-          typename element_t, bool is_beta_zero>
-class Gemm<input_t, output_t, DoubleBuffer, NbcA, NbcB, ClSize, TileType,
-           TransA, TransB, element_t, is_beta_zero,
-           static_cast<int>(Gemm_t::local_memory)> {
- public:
-  using tile_type = TileType;
-  using value_t = element_t;
-  using index_t = typename std::make_signed<typename input_t::index_t>::type;
-  using local_memory_t =
-      cl::sycl::accessor<element_t, 1, cl::sycl::access::mode::read_write,
-                         cl::sycl::access::target::local>;
-
-  static constexpr int type = static_cast<int>(Gemm_t::local_memory);
-
-  // enable easier access to tile dimensions
-  static constexpr index_t item_rows = tile_type::item_rows;
-  static constexpr index_t item_cols = tile_type::item_cols;
-  static constexpr index_t wg_rows = tile_type::wg_rows;
-  static constexpr index_t wg_cols = tile_type::wg_cols;
-  static constexpr index_t tl_rows = tile_type::tl_rows;
-  static constexpr index_t tl_cols = tile_type::tl_cols;
-
-  static constexpr bool double_buffer = DoubleBuffer;
-  static constexpr bool nbc_a = NbcA;
-  static constexpr bool nbc_b = NbcB;
-  static constexpr bool trans_a = TransA;
-  static constexpr bool trans_b = TransB;
-
-  static constexpr index_t cl_size = ClSize;
-  //! @brief Number of elements which fit within a cache line.
-  static constexpr index_t cl_elems = cl_size / sizeof(element_t);
-  //! @brief Number of work items within a work group
-  static constexpr index_t wg_size = wg_rows * wg_cols;
-  //! @brief Number of rows within a work-group level tile
-  static constexpr index_t block_rows = wg_rows * item_rows;
-  //! @brief Number of columns within a work-group level tile
-  static constexpr index_t block_cols = wg_cols * item_cols;
-  //! @brief Number of rows within a top-level tile
-  static constexpr index_t big_tile_rows = tl_rows * block_rows;
-  //! @brief Number of columns within a top-level tile
-  static constexpr index_t big_tile_cols = tl_cols * block_cols;
-
-  static_assert(wg_size % cl_elems == 0,
-                "Work group size should be a multiple "
-                "of elements in a cache line\n"
-                " --- this is ensured iff:"
-                " cl_size | sizeof(element_t) * wg_rows * wg_cols");
-
-  static_assert(wg_size % block_rows == 0,
-                "Work group size should be a multiple "
-                "of the number of rows in a block\n"
-                " --- this is ensured iff: item_rows | wg_cols");
-
-  static_assert(wg_size % block_cols == 0,
-                "Work group size should be a multiple "
-                "of the number of columns in a block\n"
-                " --- this is ensured iff: item_cols | wg_rows");
-
-  //! @brief leading dimension of block of A in local
-  static constexpr index_t ldsa = block_rows + nbc_a;
-  //! @brief leading dimension of block of B in local
-  static constexpr index_t ldsb = cl_elems + nbc_b;
-  //! @brief size (in elements) of local (local) memory required by each
-  //         work group
-  static constexpr index_t local_memory_size =
-      (double_buffer + 1) * (ldsa * cl_elems + ldsb * block_cols);
-
-  input_t a_;
-  input_t b_;
-  output_t c_;
-  element_t alpha_;
-  element_t beta_;
-  index_t m_;
-  index_t n_;
-  index_t k_;
-  index_t lda_;
-  index_t ldb_;
-  index_t ldc_;
-  index_t batch_size_;
-
-  SYCL_BLAS_INLINE Gemm(input_t A, input_t B, output_t C, element_t alpha,
-                        element_t beta, index_t batch_size)
-      : a_(A),
-        b_(B),
-        c_(C),
-        alpha_(alpha),
-        beta_(beta),
-        m_(a_.get_size_row()),
-        n_(b_.get_size_col()),
-        k_(a_.get_size_col()),
-        lda_(a_.getSizeL()),
-        ldb_(b_.getSizeL()),
-        ldc_(c_.getSizeL()),
-        batch_size_(batch_size) {}
-
-  /*!
-   * @brief Get the type of this GemmFactory as a human readable string.
-   */
-  static SYCL_BLAS_INLINE std::string get_type_string() noexcept {
-    std::ostringstream str{};
-    str << "GemmFactory<" << double_buffer << ", " << nbc_a << ", " << nbc_b
-        << ", " << cl_size << ", " << tile_type::get_type_string() << ", "
-        << type_string<value_t>::get_value() << ">";
-    return str.str();
-  }
-
-  /*!
-   *@brief gt_workgroup_cluster. This function is used to find the optimum
-   *number of work_group required to execute each GEMM.
-   *
-   */
-  static SYCL_BLAS_INLINE index_t get_workgroup_cluster(index_t m,
-                                                        index_t n) noexcept {
-    return (((m - 1) / big_tile_rows + 1) * ((n - 1) / big_tile_cols + 1) *
-            tl_rows * tl_cols);
-  }
-  /*!
-   *@brief get_num_workgroup_cluster. This function is used to extend the number
-   *of work_group cluster, in order to make sure that atleast 4 gemm operations
-   *is available per work group. The number 4 is used based on empirical
-   *research.
-   *
-   */
-  static SYCL_BLAS_INLINE index_t get_num_workgroup_cluster(
-      index_t m, index_t n, index_t compute_units) noexcept {
-    return ((4 * compute_units - 1) / get_workgroup_cluster(m, n) + 1);
-  }
-
-  /*!
-   * @brief Get the nd_range value which has to be used for kernels that
-   *        intend to call GemmFactory::run().
-   *
-   * @note This requirement can be alleviated a bit, by calling multiple
-   * instances of GemmFactory::run() from a single work-group, but with a
-   * different wg_id parameter (the only requirement is that GemmFactory::run()
-   * is called with a full set of wg_id values. Similarly, the kernel can be
-   * invoked with a larger local range, and mapping each large physical work
-   * group to multiple work groups with size as expected by GemmFactory::run().
-   * (This is done by manipulating wg_id and item_id parameters.)
-   */
-  static SYCL_BLAS_INLINE cl::sycl::nd_range<1> get_nd_range(
-      index_t m, index_t n, index_t compute_units) noexcept {
-    const cl::sycl::range<1> nwg(
-        get_workgroup_cluster(m, n) *
-        get_num_workgroup_cluster(m, n, compute_units));
-    const cl::sycl::range<1> wgs(wg_size);
-#ifdef VERBOSE
-    std::cout << " M: " << m << " , N " << n
-              << " , big_tile_rows: " << big_tile_rows
-              << " , big_tile_cols: " << big_tile_cols
-              << " , wg_size: " << wg_size << " , nwg : "
-              << ((m - 1) / big_tile_rows + 1) * ((n - 1) / big_tile_cols + 1) *
-                     tl_rows * tl_cols
-              << std::endl;
-#endif
-    return cl::sycl::nd_range<1>(nwg * wgs, wgs);
-  }
-
-  SYCL_BLAS_INLINE index_t get_size() const { return m_ * n_; }
-
-  /*!
-   * @brief Run the generated GEMM device function.
-   * @tparam local_memory_t LocalMemory type
-   * @param id  nd_item used for calls to local barriers
-   * @param scratch local memory
-   */
-  template <typename local_memory_t>
-  SYCL_BLAS_INLINE void eval(local_memory_t scratch_acc,
-                             cl::sycl::nd_item<1> id) noexcept {
-    // The batch index that each workgroup should start working with
-    const index_t wg_batch_id = id.get_group(0) / get_workgroup_cluster(m_, n_);
-    // This will disable all workgroups that dont have any batch to work on
-    if (wg_batch_id >= batch_size_) {
-      return;
-    }
-    const index_t batch_stride =
-        id.get_group_range(0) / get_workgroup_cluster(m_, n_);
-
-    auto scratch = scratch_acc.localAcc.get_pointer().get();
-    using ScratchPointerType = decltype(scratch);
-    // The number of work-group required to executed each batch efficiently
-    const index_t wg_id = id.get_group(0) % get_workgroup_cluster(m_, n_);
-
-    const index_t a_size = trans_a ? m_ * lda_ : k_ * lda_;
-    const index_t b_size = trans_b ? ldb_ * k_ : n_ * ldb_;
-    const index_t c_size = ldc_ * n_;
-    auto orig_A = a_.get_pointer() + (wg_batch_id * a_size);
-    auto orig_B = b_.get_pointer() + (wg_batch_id * b_size);
-    auto orig_C = c_.get_pointer() + (wg_batch_id * c_size);
-    const index_t item_id = id.get_local_id(0);
-    const index_t tile_size = tl_rows * tl_cols;
-    const index_t tile_id = wg_id / tile_size;
-    const index_t tile_local_id = wg_id % tile_size;
-    const index_t tiles_per_col = (m_ - 1) / big_tile_rows + 1;
-    const index_t tile_row = (tile_id % tiles_per_col) * tl_rows;
-    const index_t tile_col = (tile_id / tiles_per_col) * tl_cols;
-    const index_t wg_row = (tile_row + tile_local_id % tl_rows) * block_rows;
-    const index_t wg_col = (tile_col + tile_local_id / tl_rows) * block_rows;
-    const bool out_of_range = (wg_row >= m_ || wg_col >= n_);
-    const index_t item_row = item_id % wg_rows;
-    const index_t item_col = (item_id / wg_rows) * item_cols;
-    const index_t row = wg_row + item_row;
-    const index_t col = wg_col + item_col;
-
-    element_t reg_a[item_rows];
-    element_t reg_b;
-
-    orig_C = orig_C + row + col * ldc_;
-    const index_t mc = m_ - row;
-    const index_t nc = n_ - col;
-
-    const bool internal =
-        m_ - wg_row >= block_rows && n_ - wg_col >= block_cols;
-    orig_B =
-        orig_B +
-        (trans_b
-             ? (item_id / block_cols) * ldb_ + (wg_col + item_id % block_cols)
-             : item_id % cl_elems + (wg_col + item_id / cl_elems) * ldb_);
-    n_ = n_ - wg_col - (trans_b ? item_id % block_cols : item_id / cl_elems);
-    orig_A =
-        orig_A +
-        (trans_a
-             ? (wg_row + item_id / cl_elems) * lda_ + (item_id % cl_elems)
-             : (wg_row + item_id % block_rows) + (item_id / block_rows) * lda_);
-    m_ = m_ - wg_row - (trans_a ? item_id / cl_elems : item_id % block_rows);
-
-    ScratchPointerType s1 =
-        scratch + (trans_b
-                       ? item_id / block_cols + (item_id % block_cols) * ldsb
-                       : item_id % cl_elems + (item_id / cl_elems) * ldsb);
-    ScratchPointerType s2 = scratch + item_col * ldsb;
-    const index_t ofs = (double_buffer + 1) * block_cols * ldsb;
-    ScratchPointerType s3 =
-        scratch + ofs +
-        (trans_a ? item_id / cl_elems + (item_id % cl_elems) * ldsa
-                 : item_id % block_rows + (item_id / block_rows) * ldsa);
-    ScratchPointerType s4 = scratch + ofs + item_row;
-
-    if (internal) {
-      compute_panel_gemm<double_buffer, false, false>(
-          id, item_id, m_, mc, n_, nc, a_.get_size_col(), k_, a_size, b_size,
-          c_size, alpha_, orig_A, lda_, orig_B, ldb_, beta_, orig_C, ldc_, s1,
-          s2, s3, s4, reg_a, reg_b, out_of_range, batch_stride, wg_batch_id,
-          batch_size_);
-    } else {
-      compute_panel_gemm<double_buffer, true, true>(
-          id, item_id, m_, mc, n_, nc, a_.get_size_col(), k_, a_size, b_size,
-          c_size, alpha_, orig_A, lda_, orig_B, ldb_, beta_, orig_C, ldc_, s1,
-          s2, s3, s4, reg_a, reg_b, out_of_range, batch_stride, wg_batch_id,
-          batch_size_);
-    }
-  }
-
-  void bind(cl::sycl::handler &h) {
-    a_.bind(h);
-    b_.bind(h);
-    c_.bind(h);
-  }
-  void adjust_access_displacement() {
-    a_.adjust_access_displacement();
-    b_.adjust_access_displacement();
-    c_.adjust_access_displacement();
-  }
-  SYCL_BLAS_INLINE bool valid_thread(cl::sycl::nd_item<1> ndItem) const {
-    return true;
-  }
-
- private:
-  /*!
-   * @brief Compute a GEMM of a block-row of A (transpose) and a block-column
-   *        of B (transpose).
-   *
-   * This is a collective operation between all items in as work-group.
-   * This method should actually be a generic lambda (as in C++20), it only
-   * forwards parameters from GemmFactory::run().
-   *
-   * @tparam check_m_limit  iff true, check if row indexes of C are
-   *                        out-of-bound
-   * @tparam check_n_limit  iff true, check if no indexes of C are
-   *                        out-of-bound
-   */
-  template <bool double_buffer, bool check_m_limit, bool check_n_limit,
-            typename InputPointerType, typename OutputPointerType,
-            typename ScratchPointerType>
-  static SYCL_BLAS_INLINE void compute_panel_gemm(
-      cl::sycl::nd_item<1> id, index_t item_id, index_t m, index_t mc,
-      index_t n, index_t nc, index_t orig_k, index_t k, index_t a_size,
-      index_t b_size, index_t c_size, element_t alpha, InputPointerType orig_A,
-      index_t lda, InputPointerType orig_B, index_t ldb, element_t beta,
-      OutputPointerType orig_C, index_t ldc, ScratchPointerType s1,
-      ScratchPointerType s2, ScratchPointerType s3, ScratchPointerType s4,
-      element_t (&reg_a)[item_rows], element_t &reg_b, const bool out_of_range,
-      const index_t batch_stride, const index_t wg_batch_id,
-      index_t batch_size) noexcept {
-    index_t ofs = 1;
-    do {
-      auto A = orig_A;
-      auto B = orig_B;
-      auto C = orig_C;
-      element_t reg_res[item_rows][item_cols] = {};
-      while (k >= cl_elems) {
-        extract_input_blocks<check_m_limit, check_n_limit, false>(
-            item_id, m, n, k, A, lda, B, ldb, s1, s3, out_of_range);
-        id.barrier(cl::sycl::access::fence_space::local_space);
-        compute_block_gemm(s2, s4, reg_a, reg_b, reg_res);
-        A = A + cl_elems * (trans_a ? 1 : lda);
-        B = B + cl_elems * (trans_b ? ldb : 1);
-        k -= cl_elems;
-        sync_smem<double_buffer, block_cols * ldsb, block_cols * ldsb,
-                  ldsa * cl_elems, ldsa * cl_elems>(id, ofs, s1, s2, s3, s4);
-      }
-
-      if (k > 0) {
-        extract_input_blocks<check_m_limit, check_n_limit, true>(
-            item_id, m, n, k, A, lda, B, ldb, s1, s3, out_of_range);
-        id.barrier(cl::sycl::access::fence_space::local_space);
-        compute_block_gemm(s2, s4, reg_a, reg_b, reg_res);
-        sync_smem<double_buffer, block_cols * ldsb, block_cols * ldsb,
-                  ldsa * cl_elems, ldsa * cl_elems>(id, ofs, s1, s2, s3, s4);
-      }
-
-      // store the output
-      store_output_block<check_m_limit, check_n_limit>(
-          mc, nc, alpha, beta, C, ldc, reg_res, out_of_range);
-      orig_A += (a_size * batch_stride);
-      orig_B += (b_size * batch_stride);
-      orig_C += (c_size * batch_stride);
-      k = orig_k;
-      // batch_size_ must be signed as the negative value has meaning here.
-      batch_size -= batch_stride;
-    } while (batch_size > wg_batch_id);
-  }
-
-  /*!
-   * @brief Store the computed gemm result to the C matrix
-   *
-   * @tparam check_m_limit  iff true, check if row indexes of C are
-   *                        out-of-bound
-   * @tparam check_n_limit  iff true, check if no indexes of C are
-   *                        out-of-bound
-   * @tparam OutputPointerType the type of C
-   * @param mc the computed boundary limit of m in matrix C
-   * @param nc the computed boundary limit of n in matrix C
-   *  @param alpha  scaling factor of AB
-   * @param beta  scaling factor of C
-   * @param C  pointer to the first element of C
-   * @param ldc  leading dimension of C
-   * @param reg_res  2D register array containing the partial resull of C per
-   * thread
-   */
-  template <bool check_m_limit, bool check_n_limit, typename OutputPointerType>
-  static SYCL_BLAS_INLINE void store_output_block(
-      index_t mc, index_t nc, element_t alpha, element_t beta,
-      OutputPointerType C, index_t ldc,
-      element_t (&reg_res)[item_rows][item_cols],
-      const bool out_of_range) noexcept {
-    if (out_of_range) {
-      return;
-    }
-#pragma unroll
-    for (index_t i = 0; i < item_cols; ++i) {
-#pragma unroll
-      for (index_t j = 0; j < item_rows; ++j) {
-        const bool in_range = do_check<check_m_limit>(j * wg_rows < mc) &&
-                              do_check<check_n_limit>(i < nc);
-        if (in_range) {
-          // when C is uninitialized the element of the C can be NaN, and
-          // Nan*0 will be NaN
-          if (is_beta_zero) {
-            C[j * wg_rows] = alpha * reg_res[j][i];
-          } else {
-            C[j * wg_rows] = alpha * reg_res[j][i] + beta * C[j * wg_rows];
-          }
-        }
-      }
-      C = C + ldc;
-    }
-  }
-
-  /*!
-   * @brief Extract a block of A, and a conformant block of B.
-   *
-   * @see GemmFactory::extract_block()
-   */
-  template <bool check_m_limit, bool check_n_limit, bool check_k_limit,
-            typename InputPointerType, typename ScratchPointerType>
-  static SYCL_BLAS_INLINE void extract_input_blocks(
-      index_t item_id, index_t m, index_t n, index_t k, InputPointerType A,
-      index_t lda, InputPointerType B, index_t ldb, ScratchPointerType sB,
-      ScratchPointerType sA, const bool out_of_range) noexcept {
-    if (out_of_range) {
-      return;
-    }
-    extract_block<check_m_limit, check_k_limit, trans_a, block_rows, cl_elems,
-                  ldsa>(item_id, A, lda, sA,
-                        [&](index_t ir, index_t cr) { return cr < m; },
-                        [&](index_t ic, index_t cc) { return cc < k - ic; });
-    extract_block<check_k_limit, check_n_limit, trans_b, cl_elems, block_cols,
-                  ldsb>(item_id, B, ldb, sB,
-                        [&](index_t ir, index_t cr) { return cr < k - ir; },
-                        [&](index_t ic, index_t cc) { return cc < n; });
-  }
-
-  /*!
-   * @brief Extract a block of a matrix from global to shared memory, and
-   *        optionally transpose it on the fly.
-   *
-   * This is a collective operation on all items in a work group.
-   *
-   * @tparam check_row_limit  iff true, check the row out-of-bound condition
-   * @tparam check_col_limit  iff true, check the column out-of-bound condition
-   * @tparam trans  iff true, transpose the matrix
-   * @tparam rows  number of rows in the block
-   * @tparam cols  number of columns in the block
-   * @tparam lds  leading dimension of the block in shared memory
-   * @tparam InputPointerType  pointer type of the input matrix
-   * @tparam ScratchPointerType  pointer type of the memory used to store the
-   *                             extracted block
-   * @tparam RowPredicate  row out-of-bound condition type
-   * @tparam ColPredicate  column out-of-bound condition type
-   *
-   * @param item_id  id of the work item which called this method
-   * @param ptr  pointer to the input matrix with proper item-dependent offset,
-   *             see GemmFactory::run() for details
-   * @param ld  the leading dimension of the input matrix
-   * @param scratch  the pointer to memory where the output block is stored,
-   *                 with proper item-dependent offset, see GemmFactory::run()
-   *                 for details
-   * @param in_row  a predicate which checks whether a row index is within
-   *                matrix bounds
-   * @param in_col  a predicate which checks whether a col index is within
-   *                matrix bounds
-   */
-  template <bool check_row_limit, bool check_col_limit, bool trans,
-            index_t rows, index_t cols, index_t lds, typename InputPointerType,
-            typename ScratchPointerType, typename RowPredicate,
-            typename ColPredicate>
-  static SYCL_BLAS_INLINE typename std::enable_if<!trans>::type extract_block(
-      index_t item_id, InputPointerType ptr, index_t ld,
-      ScratchPointerType scratch, RowPredicate in_row, ColPredicate in_col) {
-    const index_t bs = rows * cols;
-#pragma unroll
-    for (index_t i = 0; i < (bs - 1) / wg_size + 1; ++i) {
-      if (!do_check<((bs % wg_size) != 0)>(item_id + i * wg_size < bs))
-        continue;
-      const index_t col_ofs = i * (wg_size / rows);
-      const bool in_range =
-          do_check<check_row_limit>(in_row(item_id % rows, 0)) &&
-          do_check<check_col_limit>(in_col(item_id / rows, col_ofs));
-      scratch[col_ofs * lds] = in_range ? ptr[col_ofs * ld] : element_t(0);
-    }
-  }
-
-  template <bool check_row_limit, bool check_col_limit, bool trans,
-            index_t rows, index_t cols, index_t lds, typename InputPointerType,
-            typename ScratchPointerType, typename RowPredicate,
-            typename ColPredicate>
-  static SYCL_BLAS_INLINE typename std::enable_if<trans>::type extract_block(
-      index_t item_id, InputPointerType ptr, index_t ld,
-      ScratchPointerType scratch, RowPredicate in_row, ColPredicate in_col) {
-    const index_t bs = rows * cols;
-#pragma unroll
-    for (index_t i = 0; i < (bs - 1) / wg_size + 1; ++i) {
-      if (!do_check<((bs % wg_size) != 0)>(item_id + i * wg_size < bs))
-        continue;
-      const index_t row_ofs = i * (wg_size / cols);
-      const bool in_range =
-          do_check<check_row_limit>(in_row(item_id / cols, row_ofs)) &&
-          do_check<check_col_limit>(in_col(item_id % cols, 0));
-      scratch[row_ofs] = in_range ? ptr[row_ofs * ld] : element_t(0);
-    }
-  }
-
-  /*!
-   * @brief Compute a small matrix-matrix product `reg_res += A*B`.
-   *
-   * @tparam InputPointerType  pointer type for A and B
-   *
-   * @param B  pointer to matrix A with proper item-dependent offset,
-   *           see GemmFactory::run() for details
-   * @param A  pointer to matrix B with proper item-dependent offset,
-   *           see GemmFactory::run() for details
-   * @param reg_a  temporary register array used to prefetch columns of A
-   * @param reg_b  temporary register used to prefetch elements of B
-   * @param reg_res  2D register array used to store the result C
-   */
-  template <typename InputPointerType>
-  static SYCL_BLAS_INLINE void compute_block_gemm(
-      InputPointerType B, InputPointerType A, element_t (&reg_a)[item_rows],
-      element_t &reg_b, element_t (&reg_res)[item_rows][item_cols]) noexcept {
-    // NOTE: Adding "#pragma unroll" here reduces performance on AMD R9 Nano.
-    //       Seems that the small reduction of arithmetic operations does not
-    //       amortize the cost of loading the larger kernel binary resulting
-    //       from loop unrollment.
-    for (index_t i = 0; i < cl_elems; ++i) {
-#pragma unroll
-      for (index_t j = 0; j < item_rows; ++j) {
-        reg_a[j] = A[j * wg_rows];
-      }
-#pragma unroll
-      for (index_t j = 0; j < item_cols; ++j) {
-        reg_b = B[j * ldsb];
-#pragma unroll
-        for (index_t l = 0; l < item_rows; ++l) {
-          reg_res[l][j] = cl::sycl::mad(reg_a[l], reg_b, reg_res[l][j]);
-        }
-      }
-      A = A + ldsa;
-      B = B + 1;
-    }
-  }
-
-  /*!
-   * @brief Synchronize multiple shared memory blocks using a barrier or
-   *        double buffering.
-   *
-   * @tparam db  if true, use double buffering, otherwise use barrier
-   * @tparam o  size of the first memory block
-   * @tparam os  sizes of other memory blocks
-   * @tparam P  type of first memory block
-   * @tparam Ps  types of other memory blocks
-   *
-   * @param id  nd_item used to call barrier sync
-   * @param ofs_sign  if 1, use next block for double buffering, if -1 use
-   *                  previous block
-   * @param s  pointer to first memory block
-   * @param ss  pointers to other memory blocks
-   */
-  template <bool db, index_t o, index_t... os, typename P, typename... Ps>
-  static SYCL_BLAS_INLINE typename std::enable_if<db>::type sync_smem(
-      cl::sycl::nd_item<1> id, index_t &ofs_sign, P &s, Ps &... ss) noexcept {
-    s = s + ofs_sign * o;
-    sync_smem<db, os...>(id, ofs_sign, ss...);
-  }
-
-  template <bool db>
-  static SYCL_BLAS_INLINE typename std::enable_if<db>::type sync_smem(
-      cl::sycl::nd_item<1>, index_t &ofs_sign) noexcept {
-    ofs_sign = -ofs_sign;
-  }
-
-  template <bool db, index_t..., typename... Ps>
-  static SYCL_BLAS_INLINE typename std::enable_if<!db>::type sync_smem(
-      cl::sycl::nd_item<1> id, index_t &, Ps &...) noexcept {
-    id.barrier(cl::sycl::access::fence_space::local_space);
-  }
-};  // namespace blas
-
-}  // namespace blas
-
-#endif  // BLAS3_TREES_GEMM_HPP
-=======
-#endif  // SYCL_BLAS_BLAS3_TREES_HPP
->>>>>>> 679a8b9a
+#endif  // SYCL_BLAS_BLAS3_TREES_HPP